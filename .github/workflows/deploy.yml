name: Build and Deploy to GKE

on:
  pull_request:
    branches: ["staging", "production"]
    types: ["closed"]

env:
  PROJECT_ID: ${{ vars.PROJECT_ID }}
  GAR_LOCATION: ${{ vars.GAR_LOCATION }}
  SERVICE: ${{ vars.SERVICE_NAME }}
  APP_NAME: ${{ vars.APP_NAME }}
  GKE_CLUSTER_NAME: ${{ vars.GKE_CLUSTER_NAME }}
  CLUSTER_REGION: ${{ vars.CLUSTER_REGION }}
  K8S_SECRETS: ${{ secrets.K8S_SECRETS }}
  K8S_CONFIGMAPS: "${{ vars.K8S_CONFIGMAPS }}"
  GCP_CREDENTIALS: ${{ secrets.GCP_CREDENTIALS }}
  DOMAIN: ${{ vars.DOMAIN }}
  SEARCH_DOMAIN: ${{ vars.SEARCH_DOMAIN }}

jobs:
  deploy:
    if: ${{ github.event.pull_request.merged }} #! only merged to master
    # Add 'id-token' with the intended permissions for workload identity federation
    permissions:
      contents: "read"
      id-token: "write"
    environment: ${{ github.base_ref }}
    runs-on: ubuntu-latest
    steps:
      - name: Checkout
        uses: actions/checkout@v2

      - name: Google Auth
        id: auth
        uses: "google-github-actions/auth@v0"
        with:
          token_format: "access_token"
          credentials_json: "${{ env.GCP_CREDENTIALS }}"

      - name: Docker Auth
        id: docker-auth
        uses: "docker/login-action@v1"
        with:
          username: "oauth2accesstoken"
          password: "${{ steps.auth.outputs.access_token }}"
          registry: "${{ env.GAR_LOCATION }}-docker.pkg.dev"

      - name: Build and Push Container
        run: |-

          docker build -t "${{ env.GAR_LOCATION }}-docker.pkg.dev/${{ env.PROJECT_ID }}/${{ env.APP_NAME }}/${{ env.SERVICE }}:${{ github.sha }}" . -f deploy/Dockerfile
          docker push "${{ env.GAR_LOCATION }}-docker.pkg.dev/${{ env.PROJECT_ID }}/${{ env.APP_NAME }}/${{ env.SERVICE }}:${{ github.sha }}"

      - name: Set up GKE credentials
        uses: google-github-actions/get-gke-credentials@v0
        with:
          cluster_name: ${{ env.GKE_CLUSTER_NAME }}
          location: ${{ env.CLUSTER_REGION }}
          project_id: ${{ env.PROJECT_ID }}

      - name: Install helm
        run: |-
          curl https://raw.githubusercontent.com/helm/helm/main/scripts/get-helm-3 | bash

      - name: Create namespaces
        run: |-
          kubectl get namespace | grep -q "^backend " || kubectl create namespace backend
          kubectl get namespace | grep -q "^tidb " || kubectl create namespace tidb

<<<<<<< HEAD
=======
      # TODO: Update tidb-cluster.yaml. It's used only for demo and not production ready.
>>>>>>> fdf9bde4
      - name: Install insfrastructure
        run: |-
          helm repo add bitnami https://charts.bitnami.com/bitnami --no-update
          helm repo add pingcap https://charts.pingcap.org/  --no-update

          helm upgrade --install redis bitnami/redis --namespace infrastructure --create-namespace --set=auth.enabled=false
          helm upgrade --install kafka bitnami/kafka --namespace infrastructure --create-namespace
          helm upgrade --install --namespace tidb-admin tidb-operator pingcap/tidb-operator --version v1.5.0-beta.1 --create-namespace

          kubectl apply -f https://raw.githubusercontent.com/pingcap/tidb-operator/master/examples/basic/tidb-cluster.yaml -n tidb
          kubectl apply -f https://raw.githubusercontent.com/pingcap/tidb-operator/master/examples/basic/tidb-monitor.yaml -n tidb

          kubectl patch tc basic -n tidb --type merge -p '{"spec":{"version":"v7.1.0"}}'

      - name: Clean deployments
        run: |-
          kubectl delete deployment -n backend api --ignore-not-found
          kubectl delete deployment -n backend cron --ignore-not-found
          kubectl delete deployment -n backend search --ignore-not-found


          kubectl delete secret -n backend api --ignore-not-found
          kubectl delete secret -n backend cron --ignore-not-found
          kubectl delete secret -n backend search --ignore-not-found


          kubectl delete configmap -n backend api --ignore-not-found
          kubectl delete configmap -n backend cron --ignore-not-found
          kubectl delete configmap -n backend search --ignore-not-found

      - name: Create secret and configmap
        run: |-
          SECRETS="${{ env.K8S_SECRETS }}"
          secrets_cmd=""
          for line in $SECRETS;
          do
            secrets_cmd="${secrets_cmd} --from-literal=${line}"
          done

          kubectl create secret generic api -n backend $secrets_cmd
          kubectl create secret generic cron -n backend $secrets_cmd
          kubectl create secret generic search -n backend $secrets_cmd

          CONFIGMAPS="${{ env.K8S_CONFIGMAPS }}"
          configs_cmd=""
          for line in $CONFIGMAPS;
          do
            configs_cmd="${configs_cmd} --from-literal=${line}"
          done

          kubectl create configmap api -n backend $configs_cmd
          kubectl create configmap cron -n backend $configs_cmd
          kubectl create configmap search -n backend $configs_cmd

      - name: Deploy
        run: |-

          IMG=${{ env.GAR_LOCATION }}-docker.pkg.dev/${{ env.PROJECT_ID }}/${{ env.APP_NAME }}/${{ env.SERVICE }}
          TAG=${{ github.sha }}

          helm upgrade --install api ./deploy/api \
          --namespace backend \
          --set=image.tag="${{ github.sha }}" \
          --set=image.repository="$IMG" \
          --set=ingress.hosts[0].host=${{ env.DOMAIN }} \
          --set=ingress.hosts[0].paths[0].path="/" \
          --set=ingress.hosts[0].paths[0].pathType=Prefix

          helm upgrade --install cron ./deploy/cron \
          --namespace backend \
          --set=image.tag="${{ github.sha }}" \
          --set=image.repository="$IMG"

          helm upgrade --install search ./deploy/search \
          --namespace backend \
          --set=image.tag="${{ github.sha }}" \
          --set=image.repository="$IMG"<|MERGE_RESOLUTION|>--- conflicted
+++ resolved
@@ -68,10 +68,7 @@
           kubectl get namespace | grep -q "^backend " || kubectl create namespace backend
           kubectl get namespace | grep -q "^tidb " || kubectl create namespace tidb
 
-<<<<<<< HEAD
-=======
       # TODO: Update tidb-cluster.yaml. It's used only for demo and not production ready.
->>>>>>> fdf9bde4
       - name: Install insfrastructure
         run: |-
           helm repo add bitnami https://charts.bitnami.com/bitnami --no-update
