name: Build and Deploy to GKE

on:
  pull_request:
<<<<<<< HEAD
    branches: ["staging", "production"]
    # types: ["closed"]
=======
    branches: ["staging", "production", "develop"]
    types: ["closed"]
>>>>>>> eb9c4502

env:
  PROJECT_ID: ${{ vars.PROJECT_ID }}
  GAR_LOCATION: ${{ vars.GAR_LOCATION }}
  SERVICE: ${{ vars.SERVICE_NAME }}
  APP_NAME: ${{ vars.APP_NAME }}
  GKE_CLUSTER_NAME: ${{ vars.GKE_CLUSTER_NAME }}
  CLUSTER_REGION: ${{ vars.CLUSTER_REGION }}
  K8S_SECRETS: ${{ secrets.K8S_SECRETS }}
  K8S_CONFIGMAPS: "${{ vars.K8S_CONFIGMAPS }}"
  GCP_CREDENTIALS: ${{ secrets.GCP_CREDENTIALS }}
  DOMAIN: ${{ vars.DOMAIN }}
  SEARCH_DOMAIN: ${{ vars.SEARCH_DOMAIN }}
  GAME_PROXY_DOMAIN: ${{ vars.GAME_PROXY_DOMAIN }}
  NOTIFICATION_PROXY_DOMAIN: ${{ vars.NOTIFICATION_PROXY_DOMAIN }}

jobs:
  deploy:
    # if: ${{ github.event.pull_request.merged }} #! only merged to master
    # Add 'id-token' with the intended permissions for workload identity federation
    permissions:
      contents: "read"
      id-token: "write"
    environment: ${{ github.base_ref }}
    runs-on: ubuntu-latest
    steps:
      - name: Checkout
        uses: actions/checkout@v2

      - name: Google Auth
        id: auth
        uses: "google-github-actions/auth@v0"
        with:
          token_format: "access_token"
          credentials_json: "${{ env.GCP_CREDENTIALS }}"

      - name: Docker Auth
        id: docker-auth
        uses: "docker/login-action@v1"
        with:
          username: "oauth2accesstoken"
          password: "${{ steps.auth.outputs.access_token }}"
          registry: "${{ env.GAR_LOCATION }}-docker.pkg.dev"

      - name: Build and Push Container
        run: |-
          docker build -t "${{ env.GAR_LOCATION }}-docker.pkg.dev/${{ env.PROJECT_ID }}/${{ env.APP_NAME }}/${{ env.SERVICE }}:${{ github.sha }}" . -f deploy/Dockerfile
          docker push "${{ env.GAR_LOCATION }}-docker.pkg.dev/${{ env.PROJECT_ID }}/${{ env.APP_NAME }}/${{ env.SERVICE }}:${{ github.sha }}"

      - name: Set up GKE credentials
        uses: google-github-actions/get-gke-credentials@v0
        with:
          cluster_name: ${{ env.GKE_CLUSTER_NAME }}
          location: ${{ env.CLUSTER_REGION }}
          project_id: ${{ env.PROJECT_ID }}

      - name: Install helm
        run: |-
          curl https://raw.githubusercontent.com/helm/helm/main/scripts/get-helm-3 | bash

      - name: Create namespaces
        run: |-
          kubectl get namespace | grep -q "^backend " || kubectl create namespace backend
          kubectl get namespace | grep -q "^tidb " || kubectl create namespace tidb

      # TODO: Update tidb-cluster.yaml. It's used only for demo and not production ready.
      - name: Install insfrastructure
        run: |-
          helm repo add bitnami https://charts.bitnami.com/bitnami --no-update
          helm repo add pingcap https://charts.pingcap.org/  --no-update
          helm repo add scylla https://scylla-operator-charts.storage.googleapis.com/stable --no-update

          helm upgrade --install redis bitnami/redis --namespace infrastructure --create-namespace --set=auth.enabled=false
          helm upgrade --install kafka bitnami/kafka --set numPartitions=3 --namespace infrastructure --create-namespace

          helm upgrade --install scylla-operator scylla/scylla-operator --values ./deploy/scylla/values.operator.yaml --create-namespace --namespace scylla-operator
          helm upgrade --install scylla scylla/scylla --values ./deploy/scylla/values.cluster.yaml --create-namespace --namespace scylla
          helm upgrade --install scylla-manager scylla/scylla-manager --values ./deploy/scylla/values.manager.yaml --create-namespace --namespace scylla-manager


          kubectl apply -f ./deploy/tidb-cluster.yaml -n tidb

          kubectl patch tc basic -n tidb --type merge -p '{"spec":{"version":"v7.1.0"}}'

          kubectl delete deployment -n infrastructure kafka-ui-deployment --ignore-not-found
          kubectl apply -f ./deploy/kafka-ui.yaml -n infrastructure

      - name: Clean deployments
        run: |-
          kubectl delete deployment -n backend api --ignore-not-found
          kubectl delete deployment -n backend cron --ignore-not-found
          kubectl delete deployment -n backend search --ignore-not-found
          kubectl delete deployment -n backend notification-proxy --ignore-not-found
          kubectl delete deployment -n backend notification-engine --ignore-not-found
          kubectl delete deployment -n backend blockchain --ignore-not-found


          kubectl delete secret -n backend api --ignore-not-found
          kubectl delete secret -n backend cron --ignore-not-found
          kubectl delete secret -n backend search --ignore-not-found
          kubectl delete secret -n backend notification-proxy --ignore-not-found
          kubectl delete secret -n backend notification-engine --ignore-not-found
          kubectl delete secret -n backend blockchain --ignore-not-found

          kubectl delete configmap -n backend api --ignore-not-found
          kubectl delete configmap -n backend cron --ignore-not-found
          kubectl delete configmap -n backend search --ignore-not-found
          kubectl delete configmap -n backend notification-proxy --ignore-not-found
          kubectl delete configmap -n backend notification-engine --ignore-not-found
          kubectl delete configmap -n backend blockchain --ignore-not-found

      - name: Create secret and configmap
        run: |-
          SECRETS="${{ env.K8S_SECRETS }}"
          secrets_cmd=""
          for line in $SECRETS;
          do
            secrets_cmd="${secrets_cmd} --from-literal=${line}"
          done

          kubectl create secret generic api -n backend $secrets_cmd
          kubectl create secret generic cron -n backend $secrets_cmd
          kubectl create secret generic search -n backend $secrets_cmd
          kubectl create secret generic notification-proxy -n backend $secrets_cmd
          kubectl create secret generic notification-engine -n backend $secrets_cmd
          kubectl create secret generic blockchain -n backend $secrets_cmd

          CONFIGMAPS="${{ env.K8S_CONFIGMAPS }}"
          configs_cmd=""
          for line in $CONFIGMAPS;
          do
            configs_cmd="${configs_cmd} --from-literal=${line}"
          done

          kubectl create configmap api -n backend $configs_cmd
          kubectl create configmap cron -n backend $configs_cmd
          kubectl create configmap search -n backend $configs_cmd
          kubectl create configmap notification-proxy -n backend $configs_cmd
          kubectl create configmap notification-engine -n backend $configs_cmd
          kubectl create configmap blockchain -n backend $configs_cmd

      - name: Deploy
        run: |-

          IMG=${{ env.GAR_LOCATION }}-docker.pkg.dev/${{ env.PROJECT_ID }}/${{ env.APP_NAME }}/${{ env.SERVICE }}
          TAG=${{ github.sha }}

          helm upgrade --install api ./deploy/api \
          --namespace backend \
          --set=image.tag="${{ github.sha }}" \
          --set=image.repository="$IMG" \
          --set=ingress.hosts[0].host=${{ env.DOMAIN }} \
          --set=ingress.hosts[0].paths[0].path="/" \
          --set=ingress.hosts[0].paths[0].pathType=Prefix

          helm upgrade --install cron ./deploy/cron \
          --namespace backend \
          --set=image.tag="${{ github.sha }}" \
          --set=image.repository="$IMG"

          helm upgrade --install search ./deploy/search \
          --namespace backend \
          --set=image.tag="${{ github.sha }}" \
          --set=image.repository="$IMG"

          helm upgrade --install notification-engine ./deploy/notification-engine \
          --namespace backend \
          --set=image.tag="${{ github.sha }}" \
          --set=image.repository="$IMG" 

          helm upgrade --install notification-proxy ./deploy/notification-proxy \
          --namespace backend \
          --set=image.tag="${{ github.sha }}" \
          --set=image.repository="$IMG" \
          --set=ingress.hosts[0].host=${{ env.NOTIFICATION_PROXY_DOMAIN }} \
          --set=ingress.hosts[0].paths[0].path="/" \
          --set=ingress.hosts[0].paths[0].pathType=Prefix

           helm upgrade --install blockchain ./deploy/blockchain \
          --namespace backend \
          --set=image.tag="${{ github.sha }}" \
          --set=image.repository="$IMG"<|MERGE_RESOLUTION|>--- conflicted
+++ resolved
@@ -2,13 +2,8 @@
 
 on:
   pull_request:
-<<<<<<< HEAD
-    branches: ["staging", "production"]
-    # types: ["closed"]
-=======
     branches: ["staging", "production", "develop"]
     types: ["closed"]
->>>>>>> eb9c4502
 
 env:
   PROJECT_ID: ${{ vars.PROJECT_ID }}
