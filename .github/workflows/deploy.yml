--- conflicted
+++ resolved
@@ -15,13 +15,8 @@
   GKE_CLUSTER_NAME: ${{ vars.GKE_CLUSTER_NAME }}
   CLUSTER_REGION: ${{ vars.CLUSTER_REGION }}
   API_K8S_SECRET: ${{ secrets.API_K8S_SECRET }}
-<<<<<<< HEAD
-=======
-  GAME_ENGINE_K8S_SECRET: ${{ secrets.GAME_ENGINE_K8S_SECRET }}
-  GAME_PROXY_K8S_SECRET: ${{ secrets.GAME_PROXY_K8S_SECRET }}
   CRON_K8S_SECRET: ${{ secrets.CRON_K8S_SECRET }}
   SEARCH_K8S_SECRET: ${{ secrets.SEARCH_K8S_SECRET }}
->>>>>>> 9c6b3aef
   API_K8S_CONFIGMAP: "${{ vars.API_K8S_CONFIGMAP }}"
   GCP_CREDENTIALS: ${{ secrets.GCP_CREDENTIALS }}
   DOMAIN: ${{ vars.DOMAIN }}
@@ -87,13 +82,8 @@
       - name: Deploy
         run: |-
           echo "${{ env.API_K8S_SECRET }}" > ./deploy/api/templates/secret.yaml
-<<<<<<< HEAD
-=======
-          echo "${{ env.GAME_ENGINE_K8S_SECRET }}" > ./deploy/gameengine/templates/secret.yaml
-          echo "${{ env.GAME_PROXY_K8S_SECRET }}" > ./deploy/gameproxy/templates/secret.yaml
           echo "${{ env.CRON_K8S_SECRET }}" > ./deploy/cron/templates/secret.yaml
           echo "${{ env.SEARCH_K8S_SECRET }}" > ./deploy/search/templates/secret.yaml
->>>>>>> 9c6b3aef
 
           IMG=${{ env.GAR_LOCATION }}-docker.pkg.dev/${{ env.PROJECT_ID }}/${{ env.APP_NAME }}/${{ env.SERVICE }}
           TAG=${{ github.sha }}
@@ -113,20 +103,6 @@
           --set=ingress.hosts[0].host=${{ env.DOMAIN }} \
           --set=ingress.hosts[0].paths[0].path="/" \
           --set=ingress.hosts[0].paths[0].pathType=Prefix \
-<<<<<<< HEAD
-=======
-          $upgrade_cmd
-
-           helm upgrade --install gameproxy ./deploy/gameproxy \
-          --namespace backend \
-          --set=image.tag="${{ github.sha }}" \
-          --set=image.repository="$IMG" \
-          $upgrade_cmd
-
-           helm upgrade --install gameengine ./deploy/gameengine \
-          --namespace backend \
-          --set=image.tag="${{ github.sha }}" \
-          --set=image.repository="$IMG" \
           $upgrade_cmd
 
           helm upgrade --install cron ./deploy/cron \
@@ -142,5 +118,4 @@
           --set=ingress.hosts[0].host=${{ env.SEARCH_DOMAIN }} \
           --set=ingress.hosts[0].paths[0].path="/" \
           --set=ingress.hosts[0].paths[0].pathType=Prefix \
->>>>>>> 9c6b3aef
           $upgrade_cmd