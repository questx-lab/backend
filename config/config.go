package config

import (
	"fmt"
	"time"
)

type Configs struct {
	Env      string
	LogLevel int

	DomainNameSuffix    string
	Database            DatabaseConfigs
	ApiServer           APIServerConfigs
	GameProxyServer     ServerConfigs
	GameEngineRPCServer RPCServerConfigs
	GameEngineWSServer  ServerConfigs
	GameCenterServer    RPCServerConfigs
	Auth                AuthConfigs
	Session             SessionConfigs
	Storage             S3Configs
	File                FileConfigs
	Quest               QuestConfigs
	Redis               RedisConfigs
	Kafka               KafkaConfigs
	ScyllaDB            ScyllaDBConfigs
	Game                GameConfigs
	SearchServer        SearchServerConfigs
<<<<<<< HEAD
	Blockchain          BlockchainConfigs
=======
	Eth                 EthConfigs
	Notification        NotificationConfigs
	Cache               CacheConfigs
>>>>>>> 85d51ad1
}

type DatabaseConfigs struct {
	Host     string
	Port     string
	Database string
	User     string
	Password string
	LogLevel string
}

func (d DatabaseConfigs) ConnectionString() string {
	return fmt.Sprintf("%s:%s@tcp(%s:%s)/%s?charset=utf8mb4&parseTime=True&loc=Local&multiStatements=true",
		d.User,
		d.Password,
		d.Host,
		d.Port,
		d.Database,
	)
}

type ServerConfigs struct {
	Host      string
	Port      string
	Endpoint  string
	AllowCORS []string
}

func (c ServerConfigs) Address() string {
	return fmt.Sprintf("%s:%s", c.Host, c.Port)
}

type APIServerConfigs struct {
	ServerConfigs
	MaxLimit             int
	DefaultLimit         int
	NeedApproveCommunity bool
}

type SessionConfigs struct {
	Secret string
	Name   string
}

type AuthConfigs struct {
	TokenSecret  string
	AccessToken  TokenConfigs
	RefreshToken TokenConfigs

	Google   OAuth2Config
	Twitter  OAuth2Config
	Discord  OAuth2Config
	Telegram TelegramConfigs
}

type OAuth2Config struct {
	Name          string
	VerifyURL     string
	IDField       string
	UsernameField string

	// Only for verifying id token or authorization code. Leave as empty to
	// disable this feature. The issuer must follow OpenID interface.
	Issuer string
	// Use this field to verify authorization code in case the issuer doesn't
	// follow OpenID interface.
	// NOTE: This field cannot be used to verify id token.
	TokenURL string
	ClientID string
}

type TelegramConfigs struct {
	ReclaimDelay time.Duration

	Name            string
	BotToken        string
	LoginExpiration time.Duration
}

type TokenConfigs struct {
	Name       string
	Expiration time.Duration
}

type FileConfigs struct {
	MaxMemory int64
	MaxSize   int64

	AvatarCropHeight uint
	AvatarCropWidth  uint
}

type TwitterConfigs struct {
	ReclaimDelay time.Duration

	AppAccessToken string

	ConsumerAPIKey    string
	ConsumerAPISecret string
	AccessToken       string
	AccessTokenSecret string
}

type DiscordConfigs struct {
	ReclaimDelay time.Duration

	BotToken string
	BotID    string
}

type QuestConfigs struct {
	Twitter  TwitterConfigs
	Dicord   DiscordConfigs
	Telegram TelegramConfigs

	QuizMaxQuestions                 int
	QuizMaxOptions                   int
	InviteReclaimDelay               time.Duration
	InviteCommunityRequiredFollowers int

	InviteCommunityRewardChains []string
	InviteCommunityRewardToken  string
	InviteCommunityRewardAmount float64
}

type RedisConfigs struct {
	Addr string
}

type KafkaConfigs struct {
	Addr string
}

type ScyllaDBConfigs struct {
	Addr     string
	KeySpace string
}
type GameConfigs struct {
	GameCenterJanitorFrequency     time.Duration
	GameCenterLoadBalanceFrequency time.Duration
	GameEnginePingFrequency        time.Duration
	GameSaveFrequency              time.Duration
	ProxyClientBatchingFrequency   time.Duration

	MaxUsers                 int
	LuckyboxGenerateMaxRetry int

	JoinActionDelay            time.Duration
	MessageActionDelay         time.Duration
	CollectLuckyboxActionDelay time.Duration
	MinLuckyboxEventDuration   time.Duration
	MaxLuckyboxEventDuration   time.Duration
	MaxLuckyboxPerEvent        int

	MessageHistoryLength int
}

type RPCServerConfigs struct {
	ServerConfigs
	RPCName string
}

type SearchServerConfigs struct {
	RPCServerConfigs
	IndexDir string
}

type S3Configs struct {
	Region         string
	Endpoint       string
	PublicEndpoint string
	AccessKey      string
	SecretKey      string
	SSLDisabled    bool
}

type BlockchainConfigs struct {
	RPCServerConfigs

<<<<<<< HEAD
	SecretKey                  string
	RefreshConnectionFrequency time.Duration
=======
type KeyConfigs struct {
	PubKey  string
	PrivKey string
}

type NotificationConfigs struct {
	EngineRPCServer RPCServerConfigs
	EngineWSServer  ServerConfigs
	ProxyServer     ServerConfigs
}

type CacheConfigs struct {
	TTL time.Duration
>>>>>>> 85d51ad1
}<|MERGE_RESOLUTION|>--- conflicted
+++ resolved
@@ -26,13 +26,9 @@
 	ScyllaDB            ScyllaDBConfigs
 	Game                GameConfigs
 	SearchServer        SearchServerConfigs
-<<<<<<< HEAD
 	Blockchain          BlockchainConfigs
-=======
-	Eth                 EthConfigs
 	Notification        NotificationConfigs
 	Cache               CacheConfigs
->>>>>>> 85d51ad1
 }
 
 type DatabaseConfigs struct {
@@ -212,13 +208,8 @@
 type BlockchainConfigs struct {
 	RPCServerConfigs
 
-<<<<<<< HEAD
 	SecretKey                  string
 	RefreshConnectionFrequency time.Duration
-=======
-type KeyConfigs struct {
-	PubKey  string
-	PrivKey string
 }
 
 type NotificationConfigs struct {
@@ -229,5 +220,4 @@
 
 type CacheConfigs struct {
 	TTL time.Duration
->>>>>>> 85d51ad1
 }