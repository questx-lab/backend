--- conflicted
+++ resolved
@@ -20,11 +20,6 @@
 	migrate0006,
 	migrate0007,
 	migrate0008,
-<<<<<<< HEAD
-	migrate0009,
-	migrate0010,
-=======
->>>>>>> 24d3f55c
 }
 
 func Migrate(ctx context.Context) error {
