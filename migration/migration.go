--- conflicted
+++ resolved
@@ -90,8 +90,6 @@
 		return err
 	}
 
-<<<<<<< HEAD
-=======
 	if err == nil { // If not ErrNoChange
 		version, dirty, err := m.Version()
 		if dirty {
@@ -103,12 +101,6 @@
 		}
 
 		switch version {
-		case 15:
-			xcontext.Logger(ctx).Infof("Begin back-compatible for migration 15")
-			if err := BackCompatibleVersion15(ctx, twitterEndpoint); err != nil {
-				return err
-			}
-			fallthrough
 		case 16:
 			xcontext.Logger(ctx).Infof("Begin back-compatible for migration 16")
 			if err := BackCompatibleVersion16(ctx, twitterEndpoint); err != nil {
@@ -117,45 +109,6 @@
 		}
 	}
 
-	return nil
-}
-
-// BackCompatibleVersion15 converts id of twitter oauth2 records to username instead.
-// Before this version, we was using username of twitter as id.
-func BackCompatibleVersion15(ctx context.Context, twitterEndpoint twitter.IEndpoint) error {
-	var oauth2Users []entity.OAuth2
-	if err := xcontext.DB(ctx).Find(&oauth2Users, "service=?", "twitter").Error; err != nil {
-		return err
-	}
-
-	for _, oauth2User := range oauth2Users {
-		if oauth2User.ServiceUsername != "" {
-			xcontext.Logger(ctx).Debugf("Ignore user %s", oauth2User.UserID)
-			continue
-		}
-
-		tag, username, found := strings.Cut(oauth2User.ServiceUserID, "_")
-		if !found || tag != xcontext.Configs(ctx).Auth.Twitter.Name {
-			return fmt.Errorf("unknown twitter tag of user %s", oauth2User.UserID)
-		}
-
-		user, err := twitterEndpoint.GetUser(ctx, username)
-		if err != nil {
-			return err
-		}
-
-		err = xcontext.DB(ctx).Model(&entity.OAuth2{}).
-			Where("user_id=? AND service=?", oauth2User.UserID, "twitter").
-			Updates(map[string]any{
-				"service_user_id":  fmt.Sprintf("twitter_%s", user.ID),
-				"service_username": user.ScreenName,
-			}).Error
-		if err != nil {
-			return err
-		}
-	}
-
->>>>>>> eb9c4502
 	return nil
 }
 
