package domain

import (
	"database/sql"
	"errors"

	"github.com/questx-lab/backend/internal/common"
	"github.com/questx-lab/backend/internal/entity"
	"github.com/questx-lab/backend/internal/model"
	"github.com/questx-lab/backend/internal/repository"
	"github.com/questx-lab/backend/pkg/errorx"
	"github.com/questx-lab/backend/pkg/xcontext"
	"gorm.io/gorm"
)

type UserDomain interface {
	GetUser(xcontext.Context, *model.GetUserRequest) (*model.GetUserResponse, error)
	GetParticipant(xcontext.Context, *model.GetParticipantRequest) (*model.GetParticipantResponse, error)
	GetInvite(xcontext.Context, *model.GetInviteRequest) (*model.GetInviteResponse, error)
	FollowProject(ctx xcontext.Context, req *model.FollowProjectRequest) (*model.FollowProjectResponse, error)
}

type userDomain struct {
	userRepo        repository.UserRepository
	participantRepo repository.ParticipantRepository
}

func NewUserDomain(
	userRepo repository.UserRepository,
	participantRepo repository.ParticipantRepository,
) UserDomain {
	return &userDomain{
		userRepo:        userRepo,
		participantRepo: participantRepo,
	}
}

func (d *userDomain) GetUser(ctx xcontext.Context, req *model.GetUserRequest) (*model.GetUserResponse, error) {
	user, err := d.userRepo.GetByID(ctx, xcontext.GetRequestUserID(ctx))
	if err != nil {
		ctx.Logger().Errorf("Cannot get user: %v", err)
		return nil, errorx.Unknown
	}

	return &model.GetUserResponse{
		ID:      user.ID,
		Address: user.Address,
		Name:    user.Name,
	}, nil
}

func (d *userDomain) GetParticipant(
	ctx xcontext.Context, req *model.GetParticipantRequest,
) (*model.GetParticipantResponse, error) {
	if req.ProjectID == "" {
		return nil, errorx.New(errorx.BadRequest, "Not allow empty project id")
	}

	participant, err := d.participantRepo.Get(ctx, xcontext.GetRequestUserID(ctx), req.ProjectID)
	if err != nil {
		ctx.Logger().Errorf("Cannot get participant: %v", err)
		return nil, errorx.Unknown
	}

	resp := &model.GetParticipantResponse{
		Points:      participant.Points,
		InviteCode:  participant.InviteCode,
		InviteCount: participant.InviteCount,
	}

	if participant.InvitedBy.Valid {
		resp.InvitedBy = participant.InvitedBy.String
	}

	return resp, nil
}

func (d *userDomain) GetInvite(
	ctx xcontext.Context, req *model.GetInviteRequest,
) (*model.GetInviteResponse, error) {
	if req.InviteCode == "" {
		return nil, errorx.New(errorx.BadRequest, "Expected a non-empty invite code")
	}

	participant, err := d.participantRepo.GetByReferralCode(ctx, req.InviteCode)
	if err != nil {
		if errors.Is(err, gorm.ErrRecordNotFound) {
			return nil, errorx.New(errorx.NotFound, "Not found invite code")
		}

		ctx.Logger().Errorf("Cannot get participant: %v", err)
		return nil, errorx.Unknown
	}

	return &model.GetInviteResponse{
		InvitedBy: participant.UserID,
		Project: model.Project{
			ID:   participant.Project.ID,
			Name: participant.Project.Name,
		},
	}, nil
}

<<<<<<< HEAD
func (d *userDomain) JoinProject(
	ctx xcontext.Context, req *model.JoinProjectRequest,
) (*model.JoinProjectResponse, error) {
	userID := xcontext.GetRequestUserID(ctx)

=======
func (d *userDomain) FollowProject(
	ctx xcontext.Context, req *model.FollowProjectRequest,
) (*model.FollowProjectResponse, error) {
>>>>>>> 0a84f3e0
	if req.ProjectID == "" {
		return nil, errorx.New(errorx.BadRequest, "Not allow empty project id")
	}

	participant := &entity.Participant{
		UserID:     userID,
		ProjectID:  req.ProjectID,
		InviteCode: common.GenerateRandomAlphabet(9),
	}

	ctx.BeginTx()
	defer ctx.RollbackTx()

	if req.InvitedBy != "" {
		participant.InvitedBy = sql.NullString{String: req.InvitedBy, Valid: true}

		err := d.participantRepo.IncreaseInviteCount(ctx, req.InvitedBy, req.ProjectID)
		if err != nil {
			if errors.Is(err, gorm.ErrRecordNotFound) {
				return nil, errorx.New(errorx.NotFound, "Invalid invite id")
			}

			ctx.Logger().Errorf("Cannot increase invite: %v", err)
			return nil, errorx.Unknown
		}
	}

	err := d.participantRepo.Create(ctx, participant)
	if err != nil {
		ctx.Logger().Errorf("Cannot create participant: %v", err)
		return nil, errorx.Unknown
	}

	ctx.CommitTx()
	return &model.FollowProjectResponse{}, nil
}<|MERGE_RESOLUTION|>--- conflicted
+++ resolved
@@ -101,17 +101,10 @@
 	}, nil
 }
 
-<<<<<<< HEAD
-func (d *userDomain) JoinProject(
-	ctx xcontext.Context, req *model.JoinProjectRequest,
-) (*model.JoinProjectResponse, error) {
-	userID := xcontext.GetRequestUserID(ctx)
-
-=======
 func (d *userDomain) FollowProject(
 	ctx xcontext.Context, req *model.FollowProjectRequest,
 ) (*model.FollowProjectResponse, error) {
->>>>>>> 0a84f3e0
+	userID := xcontext.GetRequestUserID(ctx)
 	if req.ProjectID == "" {
 		return nil, errorx.New(errorx.BadRequest, "Not allow empty project id")
 	}
