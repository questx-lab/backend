package domain

import (
	"errors"
	"reflect"
	"sort"
	"testing"
	"time"

	"github.com/questx-lab/backend/internal/common"
	"github.com/questx-lab/backend/internal/entity"
	"github.com/questx-lab/backend/internal/model"
	"github.com/questx-lab/backend/internal/repository"
	"github.com/questx-lab/backend/pkg/errorx"
	"github.com/questx-lab/backend/pkg/reflectutil"
	"github.com/questx-lab/backend/pkg/testutil"
	"github.com/questx-lab/backend/pkg/xcontext"
	"github.com/stretchr/testify/require"
)

func Test_claimedQuestDomain_Claim_AutoText(t *testing.T) {
	ctx := testutil.NewMockContext()
	testutil.CreateFixtureDb(ctx)
	claimedQuestRepo := repository.NewClaimedQuestRepository()
	questRepo := repository.NewQuestRepository()
	collaboratorRepo := repository.NewCollaboratorRepository()
	participantRepo := repository.NewParticipantRepository()
	achievementRepo := repository.NewUserAggregateRepository()
	oauth2Repo := repository.NewOAuth2Repository()
	userRepo := repository.NewUserRepository()
<<<<<<< HEAD
=======
	projectRepo := repository.NewProjectRepository()
>>>>>>> d2107537

	autoTextQuest := &entity.Quest{
		Base:           entity.Base{ID: "auto text quest"},
		ProjectID:      testutil.Project1.ID,
		Type:           entity.QuestText,
		Status:         entity.QuestActive,
		CategoryIDs:    []string{},
		Recurrence:     entity.Daily,
		ValidationData: []byte(`{"auto_validate": true, "answer": "Foo"}`),
		ConditionOp:    entity.Or,
	}

	err := questRepo.Create(ctx, autoTextQuest)
	require.NoError(t, err)

	d := NewClaimedQuestDomain(
		claimedQuestRepo,
		questRepo,
		collaboratorRepo,
		participantRepo,
		oauth2Repo,
		achievementRepo,
		userRepo,
<<<<<<< HEAD
=======
		projectRepo,
		nil,
>>>>>>> d2107537
		nil,
	)

	// User1 cannot claim quest with a wrong answer.
	authorizedCtx := testutil.NewMockContextWithUserID(ctx, testutil.User1.ID)
	resp, err := d.Claim(authorizedCtx, &model.ClaimQuestRequest{
		QuestID: autoTextQuest.ID,
		Input:   "wrong answer",
	})
	require.NoError(t, err)
	require.Equal(t, "auto_rejected", resp.Status)

	// User1 claims quest again but with a correct answer.
	authorizedCtx = testutil.NewMockContextWithUserID(ctx, testutil.User1.ID)
	resp, err = d.Claim(authorizedCtx, &model.ClaimQuestRequest{
		QuestID: autoTextQuest.ID,
		Input:   "Foo",
	})
	require.NoError(t, err)
	require.Equal(t, "auto_accepted", resp.Status)

	// User1 cannot claims quest again because the daily recurrence.
	authorizedCtx = testutil.NewMockContextWithUserID(ctx, testutil.User1.ID)
	_, err = d.Claim(authorizedCtx, &model.ClaimQuestRequest{
		QuestID: autoTextQuest.ID,
		Input:   "Foo",
	})
	require.Error(t, err)
	require.Equal(t, "This quest cannot be claimed now", err.Error())
}

func Test_claimedQuestDomain_Claim_GivePoint(t *testing.T) {
	ctx := testutil.NewMockContext()
	testutil.CreateFixtureDb(ctx)
	claimedQuestRepo := repository.NewClaimedQuestRepository()
	questRepo := repository.NewQuestRepository()
	collaboratorRepo := repository.NewCollaboratorRepository()
	participantRepo := repository.NewParticipantRepository()
	achievementRepo := repository.NewUserAggregateRepository()
	oauth2Repo := repository.NewOAuth2Repository()
	userRepo := repository.NewUserRepository()
<<<<<<< HEAD
=======
	projectRepo := repository.NewProjectRepository()
>>>>>>> d2107537

	autoTextQuest := &entity.Quest{
		Base:           entity.Base{ID: "auto text quest"},
		ProjectID:      testutil.Project1.ID,
		Type:           entity.QuestText,
		Status:         entity.QuestActive,
		CategoryIDs:    []string{},
		Recurrence:     entity.Daily,
		ValidationData: []byte(`{"auto_validate": true, "answer": "Foo"}`),
		ConditionOp:    entity.Or,
		Awards:         []entity.Award{{Type: entity.PointAward, Value: "100"}},
	}

	err := questRepo.Create(ctx, autoTextQuest)
	require.NoError(t, err)

	d := NewClaimedQuestDomain(
		claimedQuestRepo,
		questRepo,
		collaboratorRepo,
		participantRepo,
		oauth2Repo,
		achievementRepo,
		userRepo,
<<<<<<< HEAD
=======
		projectRepo,
		nil,
>>>>>>> d2107537
		nil,
	)

	// User claims the quest.
	authorizedCtx := testutil.NewMockContextWithUserID(ctx, testutil.User1.ID)
	resp, err := d.Claim(authorizedCtx, &model.ClaimQuestRequest{
		QuestID: autoTextQuest.ID,
		Input:   "Foo",
	})
	require.NoError(t, err)
	require.Equal(t, "auto_accepted", resp.Status)

	// Check points from participant repo.
	participant, err := participantRepo.Get(ctx, testutil.User1.ID, autoTextQuest.ProjectID)
	require.NoError(t, err)
	require.Equal(t, uint64(100), participant.Points)
}

func Test_claimedQuestDomain_Claim_ManualText(t *testing.T) {
	ctx := testutil.NewMockContext()
	testutil.CreateFixtureDb(ctx)
	claimedQuestRepo := repository.NewClaimedQuestRepository()
	questRepo := repository.NewQuestRepository()
	collaboratorRepo := repository.NewCollaboratorRepository()
	participantRepo := repository.NewParticipantRepository()
	achievementRepo := repository.NewUserAggregateRepository()
	oauth2Repo := repository.NewOAuth2Repository()
	userRepo := repository.NewUserRepository()
<<<<<<< HEAD
=======
	projectRepo := repository.NewProjectRepository()
>>>>>>> d2107537

	autoTextQuest := &entity.Quest{
		Base:           entity.Base{ID: "manual text quest"},
		ProjectID:      testutil.Project1.ID,
		Type:           entity.QuestText,
		Status:         entity.QuestActive,
		CategoryIDs:    []string{},
		Recurrence:     entity.Daily,
		ValidationData: []byte(`{"auto_validate": false}`),
		ConditionOp:    entity.Or,
	}

	err := questRepo.Create(ctx, autoTextQuest)
	require.NoError(t, err)

	d := NewClaimedQuestDomain(
		claimedQuestRepo,
		questRepo,
		collaboratorRepo,
		participantRepo,
		oauth2Repo,
		achievementRepo,
		userRepo,
<<<<<<< HEAD
=======
		projectRepo,
		nil,
>>>>>>> d2107537
		nil,
	)

	// Need to wait for a manual review if user claims a manual text quest.
	authorizedCtx := testutil.NewMockContextWithUserID(ctx, testutil.User1.ID)
	got, err := d.Claim(authorizedCtx, &model.ClaimQuestRequest{
		QuestID: autoTextQuest.ID,
		Input:   "any anwser",
	})
	require.NoError(t, err)
	require.Equal(t, "pending", got.Status)

	// Cannot claim the quest again while the quest is pending.
	authorizedCtx = testutil.NewMockContextWithUserID(ctx, testutil.User1.ID)
	_, err = d.Claim(authorizedCtx, &model.ClaimQuestRequest{
		QuestID: autoTextQuest.ID,
		Input:   "any anwser",
	})
	require.Error(t, err)
	require.Equal(t, "This quest cannot be claimed now", err.Error())
}

func Test_claimedQuestDomain_Claim_CreateUserAggregate(t *testing.T) {
	ctx := testutil.NewMockContext()
	testutil.CreateFixtureDb(ctx)
	claimedQuestRepo := repository.NewClaimedQuestRepository()
	questRepo := repository.NewQuestRepository()
	collaboratorRepo := repository.NewCollaboratorRepository()
	participantRepo := repository.NewParticipantRepository()
	achievementRepo := repository.NewUserAggregateRepository()
	oauth2Repo := repository.NewOAuth2Repository()
	userRepo := repository.NewUserRepository()
<<<<<<< HEAD
=======
	projectRepo := repository.NewProjectRepository()
>>>>>>> d2107537

	d := NewClaimedQuestDomain(
		claimedQuestRepo,
		questRepo,
		collaboratorRepo,
		participantRepo,
		oauth2Repo,
		achievementRepo,
		userRepo,
<<<<<<< HEAD
		nil,
=======
		projectRepo,
		nil, nil,
>>>>>>> d2107537
	)

	// User claims the quest.
	authorizedCtx := testutil.NewMockContextWithUserID(ctx, testutil.User1.ID)
	resp, err := d.Claim(authorizedCtx, &model.ClaimQuestRequest{
		QuestID: testutil.Quest3.ID,
		Input:   "any",
	})

	require.NoError(t, err)
	require.Equal(t, "auto_accepted", resp.Status)

	expected := []*entity.UserAggregate{
		{
			ProjectID:  testutil.Quest1.ProjectID,
			UserID:     testutil.User1.ID,
			Range:      entity.UserAggregateRangeMonth,
			TotalTask:  1,
			TotalPoint: 100,
		},
		{
			ProjectID:  testutil.Quest1.ProjectID,
			UserID:     testutil.User1.ID,
			Range:      entity.UserAggregateRangeWeek,
			TotalTask:  1,
			TotalPoint: 100,
		},
		{
			ProjectID:  testutil.Quest1.ProjectID,
			UserID:     testutil.User1.ID,
			Range:      entity.UserAggregateRangeTotal,
			TotalTask:  1,
			TotalPoint: 100,
		},
	}

	var actual []*entity.UserAggregate
	tx := ctx.DB().Model(&entity.UserAggregate{}).Where("project_id = ?", testutil.Quest1.ProjectID).Find(&actual)
	require.NoError(t, tx.Error)

	require.Equal(t, 3, len(actual))

	sort.SliceStable(actual, func(i, j int) bool {
		return actual[i].Range < actual[j].Range
	})

	sort.SliceStable(expected, func(i, j int) bool {
		return expected[i].Range < expected[j].Range
	})

	for i := 0; i < len(actual); i++ {
		require.True(t, reflectutil.PartialEqual(expected[i], actual[i]))
	}
}

func Test_claimedQuestDomain_Claim(t *testing.T) {
	type args struct {
		ctx xcontext.Context
		req *model.ClaimQuestRequest
	}

	tests := []struct {
		name    string
		args    args
		want    string
		wantErr error
	}{
		{
			name: "cannot claim draft quest",
			args: args{
				ctx: testutil.NewMockContextWithUserID(nil, testutil.User1.ID),
				req: &model.ClaimQuestRequest{
					QuestID: testutil.Quest1.ID,
					Input:   "Bar",
				},
			},
			wantErr: errors.New("Only allow to claim active quests"),
		},
		{
			name: "cannot claim quest2 if user has not claimed quest1 yet",
			args: args{
				ctx: testutil.NewMockContextWithUserID(nil, testutil.User2.ID),
				req: &model.ClaimQuestRequest{
					QuestID: testutil.Quest2.ID,
				},
			},
			wantErr: errors.New("This quest cannot be claimed now"),
		},
	}

	for _, tt := range tests {
		t.Run(tt.name, func(t *testing.T) {
			testutil.CreateFixtureDb(tt.args.ctx)
			d := &claimedQuestDomain{
				claimedQuestRepo: repository.NewClaimedQuestRepository(),
				questRepo:        repository.NewQuestRepository(),
				participantRepo:  repository.NewParticipantRepository(),
				roleVerifier:     common.NewProjectRoleVerifier(repository.NewCollaboratorRepository(), repository.NewUserRepository()),
			}

			got, err := d.Claim(tt.args.ctx, tt.args.req)
			if tt.wantErr != nil {
				require.Error(t, err)
				require.Equal(t, tt.wantErr.Error(), err.Error())
			} else {
				require.NoError(t, err)

				if !reflect.DeepEqual(got, tt.want) {
					t.Errorf("newVisitLinkValidator() = %v, want %v", got, tt.want)
				}
			}
		})
	}
}

func Test_claimedQuestDomain_Get(t *testing.T) {
	type args struct {
		ctx xcontext.Context
		req *model.GetClaimedQuestRequest
	}
	tests := []struct {
		name    string
		args    args
		want    *model.GetClaimedQuestResponse
		wantErr error
	}{
		{
			name: "happy case",
			args: args{
				ctx: testutil.NewMockContextWithUserID(nil, testutil.Collaborator1.UserID),
				req: &model.GetClaimedQuestRequest{
					ID: testutil.ClaimedQuest1.ID,
				},
			},
			want: &model.GetClaimedQuestResponse{
				QuestID:    testutil.ClaimedQuest1.QuestID,
				UserID:     testutil.ClaimedQuest1.UserID,
				Input:      testutil.ClaimedQuest1.Input,
				Status:     string(testutil.ClaimedQuest1.Status),
				ReviewerID: testutil.ClaimedQuest1.ReviewerID,
				ReviewerAt: testutil.ClaimedQuest1.ReviewerAt.Format(time.RFC3339Nano),
				Comment:    testutil.ClaimedQuest1.Comment,
			},
			wantErr: nil,
		},
		{
			name: "invalid id",
			args: args{
				ctx: testutil.NewMockContextWithUserID(nil, testutil.Collaborator1.UserID),
				req: &model.GetClaimedQuestRequest{
					ID: "invalid id",
				},
			},
			want:    nil,
			wantErr: errors.New("Not found claimed quest"),
		},
		{
			name: "permission denied",
			args: args{
				ctx: testutil.NewMockContextWithUserID(nil, testutil.User2.ID),
				req: &model.GetClaimedQuestRequest{
					ID: testutil.ClaimedQuest1.ID,
				},
			},
			want:    nil,
			wantErr: errors.New("Permission denied"),
		},
	}

	for _, tt := range tests {
		t.Run(tt.name, func(t *testing.T) {
			testutil.CreateFixtureDb(tt.args.ctx)
			d := &claimedQuestDomain{
				claimedQuestRepo: repository.NewClaimedQuestRepository(),
				questRepo:        repository.NewQuestRepository(),
				roleVerifier:     common.NewProjectRoleVerifier(repository.NewCollaboratorRepository(), repository.NewUserRepository()),
			}

			got, err := d.Get(tt.args.ctx, tt.args.req)
			if tt.wantErr != nil {
				require.Error(t, err)
				require.Equal(t, tt.wantErr.Error(), err.Error())
			} else {
				require.NoError(t, err)

				if !reflect.DeepEqual(got, tt.want) {
					t.Errorf("newVisitLinkValidator() = %v, want %v", got, tt.want)
				}
			}
		})
	}
}

func Test_claimedQuestDomain_GetList(t *testing.T) {
	type args struct {
		ctx xcontext.Context
		req *model.GetListClaimedQuestRequest
	}

	tests := []struct {
		name    string
		args    args
		want    *model.GetListClaimedQuestResponse
		wantErr error
	}{
		{
			name: "happy case",
			args: args{
				ctx: testutil.NewMockContextWithUserID(nil, testutil.Collaborator1.UserID),
				req: &model.GetListClaimedQuestRequest{
					ProjectID: testutil.Project1.ID,
					Offset:    0,
					Limit:     2,
				},
			},
			want: &model.GetListClaimedQuestResponse{
				ClaimedQuests: []model.ClaimedQuest{
					{
						QuestID:    testutil.ClaimedQuest1.QuestID,
						UserID:     testutil.ClaimedQuest1.UserID,
						Status:     string(testutil.ClaimedQuest1.Status),
						ReviewerID: testutil.ClaimedQuest1.ReviewerID,
						ReviewerAt: testutil.ClaimedQuest1.ReviewerAt.Format(time.RFC3339Nano),
					},
					{
						QuestID:    testutil.ClaimedQuest2.QuestID,
						UserID:     testutil.ClaimedQuest2.UserID,
						Status:     string(testutil.ClaimedQuest2.Status),
						ReviewerID: testutil.ClaimedQuest2.ReviewerID,
						ReviewerAt: testutil.ClaimedQuest2.ReviewerAt.Format(time.RFC3339Nano),
					},
				},
			},
			wantErr: nil,
		},
		{
			name: "happy case with custom offset",
			args: args{
				ctx: testutil.NewMockContextWithUserID(nil, testutil.Collaborator1.UserID),
				req: &model.GetListClaimedQuestRequest{
					ProjectID: testutil.Project1.ID,
					Offset:    2,
					Limit:     1,
				},
			},
			want: &model.GetListClaimedQuestResponse{
				ClaimedQuests: []model.ClaimedQuest{
					{
						QuestID:    testutil.ClaimedQuest3.QuestID,
						UserID:     testutil.ClaimedQuest3.UserID,
						Status:     string(testutil.ClaimedQuest3.Status),
						ReviewerID: testutil.ClaimedQuest3.ReviewerID,
						ReviewerAt: testutil.ClaimedQuest3.ReviewerAt.Format(time.RFC3339Nano),
					},
				},
			},
			wantErr: nil,
		},
		{
			name: "nagative limit",
			args: args{
				ctx: testutil.NewMockContextWithUserID(nil, testutil.Collaborator1.UserID),
				req: &model.GetListClaimedQuestRequest{
					ProjectID: testutil.Project1.ID,
					Offset:    2,
					Limit:     -1,
				},
			},
			want:    nil,
			wantErr: errors.New("Limit must be positive"),
		},
		{
			name: "exceed the maximum limit",
			args: args{
				ctx: testutil.NewMockContextWithUserID(nil, testutil.Collaborator1.UserID),
				req: &model.GetListClaimedQuestRequest{
					ProjectID: testutil.Project1.ID,
					Offset:    2,
					Limit:     51,
				},
			},
			want:    nil,
			wantErr: errors.New("Exceed the maximum of limit"),
		},
		{
			name: "permission denied",
			args: args{
				ctx: testutil.NewMockContextWithUserID(nil, testutil.User2.ID),
				req: &model.GetListClaimedQuestRequest{
					ProjectID: testutil.Project1.ID,
					Offset:    2,
					Limit:     51,
				},
			},
			want:    nil,
			wantErr: errors.New("Permission denied"),
		},
	}

	for _, tt := range tests {
		t.Run(tt.name, func(t *testing.T) {
			testutil.CreateFixtureDb(tt.args.ctx)
			d := &claimedQuestDomain{
				claimedQuestRepo: repository.NewClaimedQuestRepository(),
				questRepo:        repository.NewQuestRepository(),
				roleVerifier:     common.NewProjectRoleVerifier(repository.NewCollaboratorRepository(), repository.NewUserRepository()),
			}

			got, err := d.GetList(tt.args.ctx, tt.args.req)
			if tt.wantErr != nil {
				require.Error(t, err)
				require.Equal(t, tt.wantErr.Error(), err.Error())
			} else {
				require.NoError(t, err)

				if !reflect.DeepEqual(got, tt.want) {
					t.Errorf("newVisitLinkValidator() = %v, want %v", got, tt.want)
				}
			}
		})
	}
}

func Test_claimedQuestDomain_ReviewClaimedQuest(t *testing.T) {
	type args struct {
		ctx xcontext.Context
		req *model.ReviewClaimedQuestRequest
	}
	tests := []struct {
		name    string
		args    args
		want    *model.ReviewClaimedQuestResponse
		wantErr error
	}{
		{
			name: "happy case",
			args: args{
				ctx: testutil.NewMockContextWithUserID(nil, testutil.User3.ID),
				req: &model.ReviewClaimedQuestRequest{
					ID:     testutil.ClaimedQuest3.ID,
					Action: string(entity.Accepted),
				},
			},
			want: &model.ReviewClaimedQuestResponse{},
		},
		{
			name: "err claimed quest must be pending",
			args: args{
				ctx: testutil.NewMockContextWithUserID(nil, testutil.User1.ID),
				req: &model.ReviewClaimedQuestRequest{
					ID:     testutil.ClaimedQuest1.ID,
					Action: string(entity.Accepted),
				},
			},
			wantErr: errorx.New(errorx.BadRequest, "Claimed quest must be pending"),
		},
	}
	for _, tt := range tests {
		t.Run(tt.name, func(t *testing.T) {
			testutil.CreateFixtureDb(tt.args.ctx)

			d := &claimedQuestDomain{
				claimedQuestRepo: repository.NewClaimedQuestRepository(),
				questRepo:        repository.NewQuestRepository(),
				participantRepo:  repository.NewParticipantRepository(),
				roleVerifier:     common.NewProjectRoleVerifier(repository.NewCollaboratorRepository(), repository.NewUserRepository()),
				achievementRepo:  repository.NewUserAggregateRepository(),
			}
			got, err := d.ReviewClaimedQuest(tt.args.ctx, tt.args.req)
			if err != nil && err != tt.wantErr {
				t.Errorf("claimedQuestDomain.ReviewClaimedQuest() error = %v, wantErr %v", err, tt.wantErr)
				return
			}
			if !reflect.DeepEqual(got, tt.want) {
				t.Errorf("claimedQuestDomain.ReviewClaimedQuest() = %v, want %v", got, tt.want)
			}
		})
	}
}

func Test_claimedQuestDomain_GetPendingList(t *testing.T) {
	type args struct {
		ctx xcontext.Context
		req *model.GetPendingListClaimedQuestRequest
	}

	tests := []struct {
		name    string
		args    args
		want    *model.GetPendingListClaimedQuestResponse
		wantErr error
	}{
		{
			name: "happy case",
			args: args{
				ctx: testutil.NewMockContextWithUserID(nil, testutil.Collaborator1.UserID),
				req: &model.GetPendingListClaimedQuestRequest{
					ProjectID: testutil.Project1.ID,
					Offset:    0,
					Limit:     2,
				},
			},
			want: &model.GetPendingListClaimedQuestResponse{
				ClaimedQuests: []model.ClaimedQuest{
					{
						QuestID:    testutil.ClaimedQuest3.QuestID,
						UserID:     testutil.ClaimedQuest3.UserID,
						Status:     string(testutil.ClaimedQuest3.Status),
						ReviewerID: testutil.ClaimedQuest3.ReviewerID,
						ReviewerAt: testutil.ClaimedQuest3.ReviewerAt.Format(time.RFC3339Nano),
					},
				},
			},
			wantErr: nil,
		},

		{
			name: "negative limit",
			args: args{
				ctx: testutil.NewMockContextWithUserID(nil, testutil.Collaborator1.UserID),
				req: &model.GetPendingListClaimedQuestRequest{
					ProjectID: testutil.Project1.ID,
					Offset:    2,
					Limit:     -1,
				},
			},
			want:    nil,
			wantErr: errors.New("Limit must be positive"),
		},
		{
			name: "exceed the maximum limit",
			args: args{
				ctx: testutil.NewMockContextWithUserID(nil, testutil.Collaborator1.UserID),
				req: &model.GetPendingListClaimedQuestRequest{
					ProjectID: testutil.Project1.ID,
					Offset:    2,
					Limit:     51,
				},
			},
			want:    nil,
			wantErr: errors.New("Exceed the maximum of limit"),
		},
	}

	for _, tt := range tests {
		t.Run(tt.name, func(t *testing.T) {
			testutil.CreateFixtureDb(tt.args.ctx)
			d := &claimedQuestDomain{
				claimedQuestRepo: repository.NewClaimedQuestRepository(),
				questRepo:        repository.NewQuestRepository(),
				roleVerifier:     common.NewProjectRoleVerifier(repository.NewCollaboratorRepository(), repository.NewUserRepository()),
			}

			got, err := d.GetPendingList(tt.args.ctx, tt.args.req)
			if tt.wantErr == nil {
				require.NoError(t, err)
				require.True(t, reflect.DeepEqual(got, tt.want), "claimedQuestDomain.GetPendingList() = %+v, want %+v", got, tt.want)
			} else {
				require.Error(t, err)
				require.Equal(t, tt.wantErr.Error(), err.Error())
			}
		})
	}
}<|MERGE_RESOLUTION|>--- conflicted
+++ resolved
@@ -28,10 +28,7 @@
 	achievementRepo := repository.NewUserAggregateRepository()
 	oauth2Repo := repository.NewOAuth2Repository()
 	userRepo := repository.NewUserRepository()
-<<<<<<< HEAD
-=======
 	projectRepo := repository.NewProjectRepository()
->>>>>>> d2107537
 
 	autoTextQuest := &entity.Quest{
 		Base:           entity.Base{ID: "auto text quest"},
@@ -55,11 +52,8 @@
 		oauth2Repo,
 		achievementRepo,
 		userRepo,
-<<<<<<< HEAD
-=======
 		projectRepo,
 		nil,
->>>>>>> d2107537
 		nil,
 	)
 
@@ -101,10 +95,7 @@
 	achievementRepo := repository.NewUserAggregateRepository()
 	oauth2Repo := repository.NewOAuth2Repository()
 	userRepo := repository.NewUserRepository()
-<<<<<<< HEAD
-=======
 	projectRepo := repository.NewProjectRepository()
->>>>>>> d2107537
 
 	autoTextQuest := &entity.Quest{
 		Base:           entity.Base{ID: "auto text quest"},
@@ -129,11 +120,8 @@
 		oauth2Repo,
 		achievementRepo,
 		userRepo,
-<<<<<<< HEAD
-=======
 		projectRepo,
 		nil,
->>>>>>> d2107537
 		nil,
 	)
 
@@ -162,10 +150,7 @@
 	achievementRepo := repository.NewUserAggregateRepository()
 	oauth2Repo := repository.NewOAuth2Repository()
 	userRepo := repository.NewUserRepository()
-<<<<<<< HEAD
-=======
 	projectRepo := repository.NewProjectRepository()
->>>>>>> d2107537
 
 	autoTextQuest := &entity.Quest{
 		Base:           entity.Base{ID: "manual text quest"},
@@ -189,11 +174,8 @@
 		oauth2Repo,
 		achievementRepo,
 		userRepo,
-<<<<<<< HEAD
-=======
 		projectRepo,
 		nil,
->>>>>>> d2107537
 		nil,
 	)
 
@@ -226,10 +208,7 @@
 	achievementRepo := repository.NewUserAggregateRepository()
 	oauth2Repo := repository.NewOAuth2Repository()
 	userRepo := repository.NewUserRepository()
-<<<<<<< HEAD
-=======
 	projectRepo := repository.NewProjectRepository()
->>>>>>> d2107537
 
 	d := NewClaimedQuestDomain(
 		claimedQuestRepo,
@@ -239,12 +218,8 @@
 		oauth2Repo,
 		achievementRepo,
 		userRepo,
-<<<<<<< HEAD
-		nil,
-=======
 		projectRepo,
 		nil, nil,
->>>>>>> d2107537
 	)
 
 	// User claims the quest.
