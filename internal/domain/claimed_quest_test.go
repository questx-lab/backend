--- conflicted
+++ resolved
@@ -25,11 +25,8 @@
 	questRepo := repository.NewQuestRepository()
 	collaboratorRepo := repository.NewCollaboratorRepository()
 	participantRepo := repository.NewParticipantRepository()
-<<<<<<< HEAD
 	achievementRepo := repository.NewUserAggregateRepository()
-=======
 	oauth2Repo := repository.NewOAuth2Repository()
->>>>>>> 043a9e55
 
 	autoTextQuest := &entity.Quest{
 		Base:           entity.Base{ID: "auto text quest"},
@@ -45,18 +42,15 @@
 	err := questRepo.Create(ctx, autoTextQuest)
 	require.NoError(t, err)
 
-<<<<<<< HEAD
-	d := NewClaimedQuestDomain(claimedQuestRepo, questRepo, collaboratorRepo, participantRepo, achievementRepo)
-=======
 	d := NewClaimedQuestDomain(
 		claimedQuestRepo,
 		questRepo,
 		collaboratorRepo,
 		participantRepo,
 		oauth2Repo,
+		achievementRepo,
 		nil,
 	)
->>>>>>> 043a9e55
 
 	// User1 cannot claim quest with a wrong answer.
 	authorizedCtx := testutil.NewMockContextWithUserID(ctx, testutil.User1.ID)
@@ -93,11 +87,8 @@
 	questRepo := repository.NewQuestRepository()
 	collaboratorRepo := repository.NewCollaboratorRepository()
 	participantRepo := repository.NewParticipantRepository()
-<<<<<<< HEAD
 	achievementRepo := repository.NewUserAggregateRepository()
-=======
 	oauth2Repo := repository.NewOAuth2Repository()
->>>>>>> 043a9e55
 
 	autoTextQuest := &entity.Quest{
 		Base:           entity.Base{ID: "auto text quest"},
@@ -114,18 +105,15 @@
 	err := questRepo.Create(ctx, autoTextQuest)
 	require.NoError(t, err)
 
-<<<<<<< HEAD
-	d := NewClaimedQuestDomain(claimedQuestRepo, questRepo, collaboratorRepo, participantRepo, achievementRepo)
-=======
 	d := NewClaimedQuestDomain(
 		claimedQuestRepo,
 		questRepo,
 		collaboratorRepo,
 		participantRepo,
 		oauth2Repo,
+		achievementRepo,
 		nil,
 	)
->>>>>>> 043a9e55
 
 	// User claims the quest.
 	authorizedCtx := testutil.NewMockContextWithUserID(ctx, testutil.User1.ID)
@@ -149,11 +137,8 @@
 	questRepo := repository.NewQuestRepository()
 	collaboratorRepo := repository.NewCollaboratorRepository()
 	participantRepo := repository.NewParticipantRepository()
-<<<<<<< HEAD
 	achievementRepo := repository.NewUserAggregateRepository()
-=======
 	oauth2Repo := repository.NewOAuth2Repository()
->>>>>>> 043a9e55
 
 	autoTextQuest := &entity.Quest{
 		Base:           entity.Base{ID: "manual text quest"},
@@ -169,18 +154,15 @@
 	err := questRepo.Create(ctx, autoTextQuest)
 	require.NoError(t, err)
 
-<<<<<<< HEAD
-	d := NewClaimedQuestDomain(claimedQuestRepo, questRepo, collaboratorRepo, participantRepo, achievementRepo)
-=======
 	d := NewClaimedQuestDomain(
 		claimedQuestRepo,
 		questRepo,
 		collaboratorRepo,
 		participantRepo,
 		oauth2Repo,
+		achievementRepo,
 		nil,
 	)
->>>>>>> 043a9e55
 
 	// Need to wait for a manual review if user claims a manual text quest.
 	authorizedCtx := testutil.NewMockContextWithUserID(ctx, testutil.User1.ID)
@@ -209,8 +191,17 @@
 	collaboratorRepo := repository.NewCollaboratorRepository()
 	participantRepo := repository.NewParticipantRepository()
 	achievementRepo := repository.NewUserAggregateRepository()
-
-	d := NewClaimedQuestDomain(claimedQuestRepo, questRepo, collaboratorRepo, participantRepo, achievementRepo)
+	oauth2Repo := repository.NewOAuth2Repository()
+
+	d := NewClaimedQuestDomain(
+		claimedQuestRepo,
+		questRepo,
+		collaboratorRepo,
+		participantRepo,
+		oauth2Repo,
+		achievementRepo,
+		nil,
+	)
 
 	// User claims the quest.
 	authorizedCtx := testutil.NewMockContextWithUserID(ctx, testutil.User1.ID)
