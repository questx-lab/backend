package domain

import (
	"errors"
	"io"

	"github.com/questx-lab/backend/config"
	"github.com/questx-lab/backend/internal/domain/gameengine"
	"github.com/questx-lab/backend/internal/entity"
	"github.com/questx-lab/backend/internal/model"
	"github.com/questx-lab/backend/internal/repository"
	"github.com/questx-lab/backend/pkg/errorx"
	"github.com/questx-lab/backend/pkg/storage"
	"github.com/questx-lab/backend/pkg/xcontext"

	"github.com/google/uuid"
	"golang.org/x/exp/slices"
	"gorm.io/gorm"
)

type GameDomain interface {
	CreateMap(xcontext.Context, *model.CreateMapRequest) (*model.CreateMapResponse, error)
	CreateRoom(xcontext.Context, *model.CreateRoomRequest) (*model.CreateRoomResponse, error)
<<<<<<< HEAD
	DeleteMap(xcontext.Context, *model.DeleteMapRequest) (*model.DeleteMapRequest, error)
=======
	GetMapInfo(xcontext.Context, *model.GetMapInfoRequest) (*model.GetMapInfoResponse, error)
>>>>>>> 9cf7339d
}

type gameDomain struct {
	fileRepo      repository.FileRepository
	gameRepo      repository.GameRepository
<<<<<<< HEAD
	userRepo      repository.UserRepository
=======
	storage       storage.Storage
>>>>>>> 9cf7339d
	maxUploadSize int
}

func NewGameDomain(
	gameRepo repository.GameRepository,
<<<<<<< HEAD
	userRepo repository.UserRepository,
=======
	fileRepo repository.FileRepository,
	storage storage.Storage,
>>>>>>> 9cf7339d
	cfg config.FileConfigs,
) *gameDomain {
	return &gameDomain{
		gameRepo:      gameRepo,
<<<<<<< HEAD
		userRepo:      userRepo,
=======
		fileRepo:      fileRepo,
		storage:       storage,
>>>>>>> 9cf7339d
		maxUploadSize: cfg.MaxSize * 1024 * 1024,
	}
}

func (d *gameDomain) CreateMap(
	ctx xcontext.Context, req *model.CreateMapRequest,
) (*model.CreateMapResponse, error) {
	if err := verifyUserRole(ctx, d.userRepo, []string{entity.SuperAdminRole, entity.AdminRole}); err != nil {
		return nil, err
	}

	if err := ctx.Request().ParseMultipartForm(int64(d.maxUploadSize)); err != nil {
		return nil, errorx.New(errorx.BadRequest, "Request must be multipart form")
	}

	mapObject, err := formToStorageObject(ctx, "map", "application/json")
	if err != nil {
		return nil, err
	}

	tileSetObject, err := formToStorageObject(ctx, "tileset", "image/png")
	if err != nil {
		return nil, err
	}

	playerImgObject, err := formToStorageObject(ctx, "player_img", "image/png")
	if err != nil {
		return nil, err
	}

	playerJsonObject, err := formToStorageObject(ctx, "player_json", "application/json")
	if err != nil {
		return nil, err
	}

	_, err = gameengine.ParseGameMap(mapObject.Data)
	if err != nil {
		ctx.Logger().Errorf("Cannot parse game map: %v", err)
		return nil, errorx.New(errorx.BadRequest, "invalid game map")
	}

	resp, err := d.storage.BulkUpload(ctx, []*storage.UploadObject{
		mapObject, tileSetObject, playerImgObject, playerJsonObject,
	})
	if err != nil {
		ctx.Logger().Errorf("Cannot upload image: %v", err)
		return nil, errorx.New(errorx.Internal, "Unable to upload image")
	}

	name := ctx.Request().PostFormValue("name")
	if name == "" {
		return nil, errorx.New(errorx.BadRequest, "Not found map name")
	}

	gameMap := &entity.GameMap{
		Base:           entity.Base{ID: uuid.NewString()},
		Name:           name,
		Map:            mapObject.Data,
		MapPath:        resp[0].FileName,
		TileSetPath:    resp[1].FileName,
		PlayerImgPath:  resp[2].FileName,
		PlayerJSONPath: resp[3].FileName,
	}

	if err := d.gameRepo.CreateMap(ctx, gameMap); err != nil {
		ctx.Logger().Errorf("Cannot create map: %v", err)
		return nil, errorx.Unknown
	}

	return &model.CreateMapResponse{ID: gameMap.ID}, nil
}

func (d *gameDomain) CreateRoom(
	ctx xcontext.Context, req *model.CreateRoomRequest,
) (*model.CreateRoomResponse, error) {
	if err := verifyUserRole(ctx, d.userRepo, []string{entity.SuperAdminRole, entity.AdminRole}); err != nil {
		return nil, err
	}
	room := &entity.GameRoom{
		Base:  entity.Base{ID: uuid.NewString()},
		MapID: req.MapID,
		Name:  req.Name,
	}

	if err := d.gameRepo.CreateRoom(ctx, room); err != nil {
		ctx.Logger().Errorf("Cannot create room: %v", err)
		return nil, errorx.Unknown
	}

	return &model.CreateRoomResponse{ID: room.ID}, nil
}

<<<<<<< HEAD
func (d *gameDomain) DeleteMap(ctx xcontext.Context, req *model.DeleteMapRequest) (*model.DeleteMapRequest, error) {
	panic("not implemented")
}

func verifyUserRole(ctx xcontext.Context, userRepo repository.UserRepository, acceptRoles []string) error {
	userID := xcontext.GetRequestUserID(ctx)
	u, err := userRepo.GetByID(ctx, userID)
	if err != nil {
		if errors.Is(err, gorm.ErrRecordNotFound) {
			return errorx.New(errorx.NotFound, "Not found user")
		}

		ctx.Logger().Errorf("Cannot get user: %v", err)
		return errorx.Unknown
	}

	if !slices.Contains(acceptRoles, u.Role) {
		ctx.Logger().Errorf("User doesn't have permission: %v", err)
		return errorx.New(errorx.Unauthenticated, "User doesn't have permission")
	}
	return nil
=======
func (d *gameDomain) GetMapInfo(
	ctx xcontext.Context, req *model.GetMapInfoRequest,
) (*model.GetMapInfoResponse, error) {
	room, err := d.gameRepo.GetRoomByID(ctx, req.RoomID)
	if err != nil {
		ctx.Logger().Errorf("Cannot get room: %v", err)
		return nil, errorx.Unknown
	}

	gameMap, err := d.gameRepo.GetMapByID(ctx, room.MapID)
	if err != nil {
		ctx.Logger().Errorf("Cannot get map: %v", err)
		return nil, errorx.Unknown
	}

	return &model.GetMapInfoResponse{
		MapPath:        gameMap.MapPath,
		TilesetPath:    gameMap.TileSetPath,
		PlayerImgPath:  gameMap.PlayerImgPath,
		PlayerJsonPath: gameMap.PlayerJSONPath,
	}, nil
}

func formToStorageObject(ctx xcontext.Context, name, mime string) (*storage.UploadObject, error) {
	file, _, err := ctx.Request().FormFile(name)
	if err != nil {
		ctx.Logger().Errorf("Cannot get the %s: %v", name, err)
		return nil, errorx.New(errorx.BadRequest, "Cannot get the %s", name)
	}
	defer file.Close()

	content, err := io.ReadAll(file)
	if err != nil {
		ctx.Logger().Errorf("Cannot read file file: %v", err)
		return nil, errorx.Unknown
	}

	return &storage.UploadObject{
		Bucket:   string(entity.Game),
		Prefix:   "",
		FileName: name,
		Mime:     mime,
		Data:     content,
	}, nil
>>>>>>> 9cf7339d
}<|MERGE_RESOLUTION|>--- conflicted
+++ resolved
@@ -21,42 +21,30 @@
 type GameDomain interface {
 	CreateMap(xcontext.Context, *model.CreateMapRequest) (*model.CreateMapResponse, error)
 	CreateRoom(xcontext.Context, *model.CreateRoomRequest) (*model.CreateRoomResponse, error)
-<<<<<<< HEAD
 	DeleteMap(xcontext.Context, *model.DeleteMapRequest) (*model.DeleteMapRequest, error)
-=======
 	GetMapInfo(xcontext.Context, *model.GetMapInfoRequest) (*model.GetMapInfoResponse, error)
->>>>>>> 9cf7339d
 }
 
 type gameDomain struct {
 	fileRepo      repository.FileRepository
 	gameRepo      repository.GameRepository
-<<<<<<< HEAD
 	userRepo      repository.UserRepository
-=======
 	storage       storage.Storage
->>>>>>> 9cf7339d
 	maxUploadSize int
 }
 
 func NewGameDomain(
 	gameRepo repository.GameRepository,
-<<<<<<< HEAD
 	userRepo repository.UserRepository,
-=======
 	fileRepo repository.FileRepository,
 	storage storage.Storage,
->>>>>>> 9cf7339d
 	cfg config.FileConfigs,
 ) *gameDomain {
 	return &gameDomain{
 		gameRepo:      gameRepo,
-<<<<<<< HEAD
 		userRepo:      userRepo,
-=======
 		fileRepo:      fileRepo,
 		storage:       storage,
->>>>>>> 9cf7339d
 		maxUploadSize: cfg.MaxSize * 1024 * 1024,
 	}
 }
@@ -149,7 +137,6 @@
 	return &model.CreateRoomResponse{ID: room.ID}, nil
 }
 
-<<<<<<< HEAD
 func (d *gameDomain) DeleteMap(ctx xcontext.Context, req *model.DeleteMapRequest) (*model.DeleteMapRequest, error) {
 	panic("not implemented")
 }
@@ -171,7 +158,8 @@
 		return errorx.New(errorx.Unauthenticated, "User doesn't have permission")
 	}
 	return nil
-=======
+}
+
 func (d *gameDomain) GetMapInfo(
 	ctx xcontext.Context, req *model.GetMapInfoRequest,
 ) (*model.GetMapInfoResponse, error) {
@@ -216,5 +204,4 @@
 		Mime:     mime,
 		Data:     content,
 	}, nil
->>>>>>> 9cf7339d
 }