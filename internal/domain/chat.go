package domain

import (
	"context"
	"errors"

	"github.com/gocql/gocql"
	"github.com/questx-lab/backend/internal/client"
	"github.com/questx-lab/backend/internal/common"
	"github.com/questx-lab/backend/internal/domain/notification/event"
	"github.com/questx-lab/backend/internal/entity"
	"github.com/questx-lab/backend/internal/model"
	"github.com/questx-lab/backend/internal/repository"
	"github.com/questx-lab/backend/pkg/errorx"
	"github.com/questx-lab/backend/pkg/numberutil"
	"github.com/questx-lab/backend/pkg/xcontext"
	"golang.org/x/exp/slices"
	"gorm.io/gorm"
)

type ChatDomain interface {
	GetList(context.Context, *model.GetListMessageRequest) (*model.GetListMessageResponse, error)
	CreateChannel(context.Context, *model.CreateChannelRequest) (*model.CreateChannelResponse, error)
	CreateMessage(context.Context, *model.CreateMessageRequest) (*model.CreateMessageResponse, error)
	DeleteMessage(context.Context, *model.DeleteMessageRequest) (*model.DeleteMessageResponse, error)
	AddReaction(context.Context, *model.AddReactionRequest) (*model.AddReactionResponse, error)
	GetUserReactions(context.Context, *model.GetUserReactionsRequest) (*model.GetUserReactionsResponse, error)
}

type chatDomain struct {
	communityRepo         repository.CommunityRepository
	chatMessageRepo       repository.ChatMessageRepository
	chatChannelRepo       repository.ChatChannelRepository
	chatReactionRepo      repository.ChatReactionRepository
	chatChannelBucketRepo repository.ChatChannelBucketRepository
	userRepo              repository.UserRepository

	roleVerifier             *common.CommunityRoleVerifier
	notificationEngineCaller client.NotificationEngineCaller
}

func NewChatDomain(
	communityRepo repository.CommunityRepository,
	chatMessageRepo repository.ChatMessageRepository,
	chatChannelRepo repository.ChatChannelRepository,
	chatReactionRepo repository.ChatReactionRepository,
	chatChannelBucketRepo repository.ChatChannelBucketRepository,
	userRepo repository.UserRepository,
	notificationEngineCaller client.NotificationEngineCaller,
	roleVerifier *common.CommunityRoleVerifier,
) *chatDomain {
	return &chatDomain{
		communityRepo:            communityRepo,
		chatMessageRepo:          chatMessageRepo,
		chatChannelRepo:          chatChannelRepo,
		chatReactionRepo:         chatReactionRepo,
		roleVerifier:             roleVerifier,
		chatChannelBucketRepo:    chatChannelBucketRepo,
		notificationEngineCaller: notificationEngineCaller,
		userRepo:                 userRepo,
	}
}

func (d *chatDomain) CreateChannel(
	ctx context.Context, req *model.CreateChannelRequest,
) (*model.CreateChannelResponse, error) {
	if req.CommunityHandle == "" {
		return nil, errorx.New(errorx.BadRequest, "Require community handle")
	}

	if req.ChannelName == "" {
		return nil, errorx.New(errorx.BadRequest, "Require channel name")
	}

	community, err := d.communityRepo.GetByHandle(ctx, req.CommunityHandle)
	if err != nil {
		if errors.Is(err, gocql.ErrNotFound) {
			return nil, errorx.New(errorx.NotFound, "Not found community")
		}

		xcontext.Logger(ctx).Errorf("Cannot get community: %v", err)
		return nil, errorx.Unknown
	}

	if err := d.roleVerifier.Verify(ctx, community.ID); err != nil {
		xcontext.Logger(ctx).Debugf("Permission denied: %v", err)
		return nil, errorx.New(errorx.PermissionDenied, "Permission denied")
	}

	count, err := d.chatChannelRepo.CountByCommunityID(ctx, community.ID)
	if err != nil {
		xcontext.Logger(ctx).Errorf("Cannot count the number of chanels in community: %v", err)
		return nil, errorx.Unknown
	}

	if count >= 10 {
		return nil, errorx.New(errorx.Unavailable, "Your community had too many channels")
	}

	channel := &entity.ChatChannel{
		SnowFlakeBase: entity.SnowFlakeBase{ID: xcontext.SnowFlake(ctx).Generate().Int64()},
		CommunityID:   community.ID,
		Name:          req.ChannelName,
		LastMessageID: 0,
	}

	if err := d.chatChannelRepo.Create(ctx, channel); err != nil {
		xcontext.Logger(ctx).Errorf("Cannot create channel: %v", err)
		return nil, errorx.Unknown
	}

	ev := event.New(
		&event.ChannelCreatedEvent{ChatChannel: convertChatChannel(channel)},
		&event.Metadata{To: channel.CommunityID},
	)
	if err := d.notificationEngineCaller.Emit(ctx, ev); err != nil {
		xcontext.Logger(ctx).Errorf("Cannot emit channel event: %v", err)
		return nil, errorx.Unknown
	}

	return &model.CreateChannelResponse{ID: channel.ID}, nil
}

func (d *chatDomain) CreateMessage(
	ctx context.Context, req *model.CreateMessageRequest,
) (*model.CreateMessageResponse, error) {
	if req.Content == "" && len(req.Attachments) == 0 {
		return nil, errorx.New(errorx.BadRequest, "Require content or attachments")
	}

	channel, err := d.chatChannelRepo.GetByID(ctx, req.ChannelID)
	if err != nil {
		if errors.Is(err, gorm.ErrRecordNotFound) {
			return nil, errorx.New(errorx.NotFound, "Not found channel")
		}

		xcontext.Logger(ctx).Errorf("Cannot get channel: %v", err)
		return nil, errorx.Unknown
	}
	id := xcontext.SnowFlake(ctx).Generate().Int64()
	msg := entity.ChatMessage{
		ID:          id,
		Bucket:      numberutil.BucketFrom(id),
		AuthorID:    xcontext.RequestUserID(ctx),
		ChannelID:   req.ChannelID,
		Content:     req.Content,
		Attachments: req.Attachments,
	}

	if err := d.chatMessageRepo.Create(ctx, &msg); err != nil {
		xcontext.Logger(ctx).Errorf("Cannot create message: %v", err)
		return nil, errorx.Unknown
	}

	if err := d.chatChannelBucketRepo.Increase(ctx, msg.ChannelID, msg.Bucket); err != nil {
		xcontext.Logger(ctx).Errorf("Unable to increase channel bucket: %v", err)
		return nil, errorx.Unknown
	}

	if err := d.chatChannelRepo.UpdateLastMessageByID(ctx, channel.ID, msg.ID); err != nil {
		xcontext.Logger(ctx).Errorf("Cannot update last message of channel: %v", err)
		return nil, errorx.Unknown
	}

	ev := event.New(
		&event.MessageCreatedEvent{ChatMessage: convertChatMessage(&msg, nil)},
		&event.Metadata{To: channel.CommunityID},
	)
	if err := d.notificationEngineCaller.Emit(ctx, ev); err != nil {
		xcontext.Logger(ctx).Errorf("Cannot emit message event: %v", err)
		return nil, errorx.Unknown
	}

	return &model.CreateMessageResponse{ID: msg.ID}, nil
}

func (d *chatDomain) AddReaction(
	ctx context.Context, req *model.AddReactionRequest,
) (*model.AddReactionResponse, error) {
	if _, err := d.chatMessageRepo.Get(ctx, req.MessageID, req.ChannelID); err != nil {
		if errors.Is(err, gocql.ErrNotFound) {
			return nil, errorx.New(errorx.NotFound, "Not found message")
		}

		xcontext.Logger(ctx).Errorf("Cannot get message: %v", err)
		return nil, errorx.Unknown
	}

	channel, err := d.chatChannelRepo.GetByID(ctx, req.ChannelID)
	if err != nil {
		xcontext.Logger(ctx).Errorf("Cannot get message: %v", err)
		return nil, errorx.Unknown
	}

	userID := xcontext.RequestUserID(ctx)
	isUserReacted, err := d.chatReactionRepo.CheckUserReaction(ctx, userID, req.MessageID, req.Emoji)
	if err != nil {
		xcontext.Logger(ctx).Errorf("Cannot get existing reaction record: %v", err)
		return nil, errorx.Unknown
	}

	if isUserReacted {
		return nil, errorx.New(errorx.Unavailable, "Cannot reaction an emoji for twice")
	}

	if err := d.chatReactionRepo.Add(ctx, req.MessageID, req.Emoji, userID); err != nil {
		xcontext.Logger(ctx).Errorf("Cannot create reaction: %v", err)
		return nil, errorx.Unknown
	}

	go func() {
		ev := event.New(
			&event.ReactionAddedEvent{
				MessageID: req.MessageID,
				UserID:    xcontext.RequestUserID(ctx),
				Emoji:     req.Emoji,
			},
			&event.Metadata{To: channel.CommunityID},
		)
		if err := d.notificationEngineCaller.Emit(ctx, ev); err != nil {
			xcontext.Logger(ctx).Errorf("Cannot emit add reaction event: %v", err)
		}
	}()

	return &model.AddReactionResponse{}, nil
}

func (d *chatDomain) GetList(
	ctx context.Context, req *model.GetListMessageRequest,
) (*model.GetListMessageResponse, error) {
	if req.Limit > 50 {
		return nil, errorx.New(errorx.BadRequest, "Maximum of limit is 50")
	}

	messages, err := d.chatMessageRepo.GetListByLastMessage(ctx, repository.LastMessageFilter{
		ChannelID:     req.ChannelID,
		LastMessageID: req.LastMessageID,
		Limit:         req.Limit,
		FromBucket:    numberutil.BucketFrom(req.LastMessageID),
		ToBucket:      numberutil.BucketFrom(req.ChannelID),
	})
	if err != nil {
		xcontext.Logger(ctx).Errorf("Unable to get list message: %v", err)
		return nil, errorx.Unknown
	}

	messageIDs := []int64{}
	for _, mess := range messages {
		messageIDs = append(messageIDs, mess.ID)
	}

	reactions, err := d.chatReactionRepo.GetByMessageIDs(ctx, messageIDs)
	if err != nil {
		xcontext.Logger(ctx).Errorf("Unable to get list reaction message: %v", err)
		return nil, errorx.Unknown
	}

	myID := xcontext.RequestUserID(ctx)
	reactionStates := make(map[int64][]model.ChatReactionState)
	for _, reaction := range reactions {
		state := model.ChatReactionState{
			Emoji: reaction.Emoji,
			Count: len(reaction.UserIds),
		}
		if slices.Contains(reaction.UserIds, myID) {
			state.Me = true
		}

		reactionStates[reaction.MessageID] = append(reactionStates[reaction.MessageID], state)
	}

	var msgResp []model.ChatMessage
	for _, msg := range messages {
		msgResp = append(msgResp, convertChatMessage(&msg, reactionStates[msg.ID]))
	}

	return &model.GetListMessageResponse{Messages: msgResp}, nil
}

func (d *chatDomain) GetUserReactions(ctx context.Context, req *model.GetUserReactionsRequest) (*model.GetUserReactionsResponse, error) {
	if req.Limit > 50 {
		return nil, errorx.New(errorx.BadRequest, "Maximum of limit is 50")
	}

	reaction, err := d.chatReactionRepo.Get(ctx, req.MessageID, req.Emoji)
	if err != nil {
		xcontext.Logger(ctx).Errorf("Unable to get user reactions: %v", err)
		return nil, errorx.Unknown
	}

	if len(reaction.UserIds) == 0 {
		return &model.GetUserReactionsResponse{Users: []model.User{}}, nil
	}

	users, err := d.userRepo.GetByIDs(ctx, reaction.UserIds[:req.Limit])
	if err != nil {
		xcontext.Logger(ctx).Errorf("Unable to get users: %v", err)
		return nil, errorx.Unknown
	}

	respUsers := make([]model.User, 0, len(reaction.UserIds))
	for _, u := range users {
		respUsers = append(respUsers, convertUser(&u, nil, false))
	}

<<<<<<< HEAD
	return &model.GetUserReactionsResponse{
		Users: respUsers,
	}, nil
}

func (d *chatDomain) DeleteMessage(ctx context.Context, req *model.DeleteMessageRequest) (*model.DeleteMessageResponse, error) {
	bucket := numberutil.BucketFrom(req.MessageID)
	if err := d.chatMessageRepo.Delete(ctx, req.ChannelID, bucket, req.MessageID); err != nil {
		xcontext.Logger(ctx).Errorf("Unable to delete message: %v", err)
		return nil, errorx.Unknown
	}

	if err := d.chatChannelBucketRepo.Decrement(ctx, req.ChannelID, bucket); err != nil {
		xcontext.Logger(ctx).Errorf("Unable to decrease channel bucket: %v", err)
		return nil, errorx.Unknown
	}

	if err := d.chatReactionRepo.DeleteByMessageID(ctx, req.MessageID); err != nil {
		xcontext.Logger(ctx).Errorf("Unable to decrease channel bucket: %v", err)
		return nil, errorx.Unknown
	}

	return &model.DeleteMessageResponse{}, nil
=======
	return &model.GetUserReactionsResponse{Users: respUsers}, nil
>>>>>>> 62cc1fec
}<|MERGE_RESOLUTION|>--- conflicted
+++ resolved
@@ -303,10 +303,7 @@
 		respUsers = append(respUsers, convertUser(&u, nil, false))
 	}
 
-<<<<<<< HEAD
-	return &model.GetUserReactionsResponse{
-		Users: respUsers,
-	}, nil
+	return &model.GetUserReactionsResponse{Users: respUsers}, nil
 }
 
 func (d *chatDomain) DeleteMessage(ctx context.Context, req *model.DeleteMessageRequest) (*model.DeleteMessageResponse, error) {
@@ -316,18 +313,15 @@
 		return nil, errorx.Unknown
 	}
 
-	if err := d.chatChannelBucketRepo.Decrement(ctx, req.ChannelID, bucket); err != nil {
+	if err := d.chatChannelBucketRepo.Decrease(ctx, req.ChannelID, bucket); err != nil {
 		xcontext.Logger(ctx).Errorf("Unable to decrease channel bucket: %v", err)
 		return nil, errorx.Unknown
 	}
 
-	if err := d.chatReactionRepo.DeleteByMessageID(ctx, req.MessageID); err != nil {
+	if err := d.chatReactionRepo.RemoveByMessageID(ctx, req.MessageID); err != nil {
 		xcontext.Logger(ctx).Errorf("Unable to decrease channel bucket: %v", err)
 		return nil, errorx.Unknown
 	}
 
 	return &model.DeleteMessageResponse{}, nil
-=======
-	return &model.GetUserReactionsResponse{Users: respUsers}, nil
->>>>>>> 62cc1fec
 }