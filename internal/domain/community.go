package domain

import (
	"context"
	"database/sql"
	"errors"
	"fmt"
	"math"
	"net/mail"
	"strconv"
	"strings"

	"github.com/questx-lab/backend/internal/client"
	"github.com/questx-lab/backend/internal/common"
	"github.com/questx-lab/backend/internal/entity"
	"github.com/questx-lab/backend/internal/model"
	"github.com/questx-lab/backend/internal/repository"
	"github.com/questx-lab/backend/pkg/api/discord"
	"github.com/questx-lab/backend/pkg/authenticator"
	"github.com/questx-lab/backend/pkg/crypto"
	"github.com/questx-lab/backend/pkg/errorx"
	"github.com/questx-lab/backend/pkg/storage"
	"github.com/questx-lab/backend/pkg/xcontext"
	"golang.org/x/exp/slices"
	"gorm.io/gorm"

	"github.com/google/uuid"
)

type CommunityDomain interface {
	Create(context.Context, *model.CreateCommunityRequest) (*model.CreateCommunityResponse, error)
	GetList(context.Context, *model.GetCommunitiesRequest) (*model.GetCommunitiesResponse, error)
	GetListPending(context.Context, *model.GetPendingCommunitiesRequest) (*model.GetPendingCommunitiesResponse, error)
	Get(context.Context, *model.GetCommunityRequest) (*model.GetCommunityResponse, error)
	UpdateByID(context.Context, *model.UpdateCommunityRequest) (*model.UpdateCommunityResponse, error)
	UpdateDiscord(context.Context, *model.UpdateCommunityDiscordRequest) (*model.UpdateCommunityDiscordResponse, error)
	DeleteByID(context.Context, *model.DeleteCommunityRequest) (*model.DeleteCommunityResponse, error)
	UploadLogo(context.Context, *model.UploadCommunityLogoRequest) (*model.UploadCommunityLogoResponse, error)
	GetMyReferral(context.Context, *model.GetMyReferralRequest) (*model.GetMyReferralResponse, error)
	GetReferral(context.Context, *model.GetReferralRequest) (*model.GetReferralResponse, error)
	ReviewReferral(context.Context, *model.ReviewReferralRequest) (*model.ReviewReferralResponse, error)
	TransferCommunity(context.Context, *model.TransferCommunityRequest) (*model.TransferCommunityResponse, error)
	ApprovePending(context.Context, *model.ApprovePendingCommunityRequest) (*model.ApprovePendingCommunityRequest, error)
	GetDiscordRole(context.Context, *model.GetDiscordRoleRequest) (*model.GetDiscordRoleResponse, error)
}

type communityDomain struct {
	communityRepo         repository.CommunityRepository
	collaboratorRepo      repository.CollaboratorRepository
	userRepo              repository.UserRepository
	questRepo             repository.QuestRepository
	oauth2Repo            repository.OAuth2Repository
	gameRepo              repository.GameRepository
	communityRoleVerifier *common.CommunityRoleVerifier
	discordEndpoint       discord.IEndpoint
	storage               storage.Storage
	oauth2Services        []authenticator.IOAuth2Service
	gameCenterCaller      client.GameCenterCaller
}

func NewCommunityDomain(
	communityRepo repository.CommunityRepository,
	collaboratorRepo repository.CollaboratorRepository,
	userRepo repository.UserRepository,
	questRepo repository.QuestRepository,
	oauth2Repo repository.OAuth2Repository,
	gameRepo repository.GameRepository,
	discordEndpoint discord.IEndpoint,
	storage storage.Storage,
	oauth2Services []authenticator.IOAuth2Service,
	gameCenterCaller client.GameCenterCaller,
) CommunityDomain {
	return &communityDomain{
		communityRepo:         communityRepo,
		collaboratorRepo:      collaboratorRepo,
		userRepo:              userRepo,
		questRepo:             questRepo,
		oauth2Repo:            oauth2Repo,
		gameRepo:              gameRepo,
		discordEndpoint:       discordEndpoint,
		communityRoleVerifier: common.NewCommunityRoleVerifier(collaboratorRepo, userRepo),
		storage:               storage,
		oauth2Services:        oauth2Services,
		gameCenterCaller:      gameCenterCaller,
	}
}

func (d *communityDomain) Create(
	ctx context.Context, req *model.CreateCommunityRequest,
) (*model.CreateCommunityResponse, error) {
	if err := checkCommunityDisplayName(req.DisplayName); err != nil {
		return nil, err
	}

	if req.Handle != "" {
		if err := checkCommunityHandle(ctx, req.Handle); err != nil {
			return nil, err
		}

		_, err := d.communityRepo.GetByHandle(ctx, req.Handle)
		if !errors.Is(err, gorm.ErrRecordNotFound) {
			if err != nil {
				xcontext.Logger(ctx).Errorf("Cannot get community by handle: %v", err)
				return nil, errorx.Unknown
			}

			return nil, errorx.New(errorx.AlreadyExists, "Duplicated handle")
		}
	} else {
		originHandle := generateCommunityHandle(req.DisplayName)
		handle := originHandle
		power := 2
		for {
			if checkCommunityHandle(ctx, handle) == nil {
				_, err := d.communityRepo.GetByHandle(ctx, handle)
				if errors.Is(err, gorm.ErrRecordNotFound) {
					break
				} else if err != nil {
					xcontext.Logger(ctx).Errorf("Cannot get community by handle: %v", err)
					return nil, errorx.Unknown
				}
			}

			// If the handle existed, we will append a random suffix to the
			// origin handle.
			suffix := crypto.RandIntn(int(math.Pow10(power)))
			handle = fmt.Sprintf("%s_%s", originHandle, strconv.Itoa(suffix))
			power++
			continue
		}

		req.Handle = handle
	}

	referredBy := sql.NullString{Valid: false}
	if req.ReferralCode != "" {
		referralUser, err := d.userRepo.GetByReferralCode(ctx, req.ReferralCode)
		if err != nil {
			if errors.Is(err, gorm.ErrRecordNotFound) {
				return nil, errorx.New(errorx.NotFound, "Invalid referral code")
			}

			xcontext.Logger(ctx).Errorf("Cannot get referral user: %v", err)
			return nil, errorx.Unknown
		}

		if referralUser.ID == xcontext.RequestUserID(ctx) {
			return nil, errorx.New(errorx.BadRequest, "Cannot refer by yourself")
		}

		referredBy = sql.NullString{Valid: true, String: referralUser.ID}
	}

	userID := xcontext.RequestUserID(ctx)
	community := &entity.Community{
		Base:           entity.Base{ID: uuid.NewString()},
		Introduction:   []byte(req.Introduction),
		Handle:         req.Handle,
		DisplayName:    req.DisplayName,
		WebsiteURL:     req.WebsiteURL,
		Twitter:        req.Twitter,
		CreatedBy:      userID,
		ReferredBy:     referredBy,
		ReferralStatus: entity.ReferralUnclaimable,
		Status:         entity.CommunityActive,
	}

	if req.OwnerEmail != "" {
		_, err := mail.ParseAddress(req.OwnerEmail)
		if err != nil {
			xcontext.Logger(ctx).Debugf("Cannot validate owner email address: %v", err)
			return nil, errorx.New(errorx.BadRequest, "Invalid email address of owner")
		}
	}

	if xcontext.Configs(ctx).ApiServer.NeedApproveCommunity {
		if req.OwnerEmail == "" {
			return nil, errorx.New(errorx.Unavailable,
				"We need your email address to contact when your community is approved")
		}

		community.Status = entity.CommunityPending
	}

	ctx = xcontext.WithDBTransaction(ctx)
	defer xcontext.WithRollbackDBTransaction(ctx)

	if err := d.communityRepo.Create(ctx, community); err != nil {
		xcontext.Logger(ctx).Errorf("Cannot create community: %v", err)
		return nil, errorx.Unknown
	}

	err := d.collaboratorRepo.Upsert(ctx, &entity.Collaborator{
		UserID:      userID,
		CommunityID: community.ID,
		Role:        entity.Owner,
		CreatedBy:   userID,
	})
	if err != nil {
		xcontext.Logger(ctx).Errorf("Cannot assign role owner: %v", err)
		return nil, errorx.Unknown
	}

	firstMap, err := d.gameRepo.GetFirstMap(ctx)
<<<<<<< HEAD
=======
	if err != nil {
		xcontext.Logger(ctx).Errorf("Not found the first map: %v", err)
		return nil, errorx.New(errorx.Internal, "We has not setup the first map yet")
	}

	room := entity.GameRoom{
		Base:        entity.Base{ID: uuid.NewString()},
		CommunityID: community.ID,
		MapID:       firstMap.ID,
		Name:        fmt.Sprintf("%s-%d", community.Handle, crypto.RandRange(100, 999)),
	}
	if err := d.gameRepo.CreateRoom(ctx, &room); err != nil {
		xcontext.Logger(ctx).Errorf("Cannot create room: %v", err)
		return nil, errorx.Unknown
	}

	xcontext.WithCommitDBTransaction(ctx)

	err = d.publisher.Publish(ctx, model.CreateRoomTopic, &pubsub.Pack{
		Key: []byte(room.ID),
		Msg: []byte{},
	})
>>>>>>> c18bab9a
	if err != nil {
		xcontext.Logger(ctx).Errorf("Not found the first map in db: %v", err)
		return nil, errorx.New(errorx.Unavailable, "Not found the first map")
	}

	room := entity.GameRoom{
		Base:        entity.Base{ID: uuid.NewString()},
		CommunityID: community.ID,
		MapID:       firstMap.ID,
		Name:        fmt.Sprintf("%s-%d", community.Handle, crypto.RandRange(100, 999)),
	}
	if err := d.gameRepo.CreateRoom(ctx, &room); err != nil {
		xcontext.Logger(ctx).Errorf("Cannot create room: %v", err)
		return nil, errorx.Unknown
	}

<<<<<<< HEAD
	xcontext.WithCommitDBTransaction(ctx)

	if err := d.gameCenterCaller.StartRoom(ctx, room.ID); err != nil {
		xcontext.Logger(ctx).Warnf("Cannot start room on game center: %v", err)
	}

=======
>>>>>>> c18bab9a
	return &model.CreateCommunityResponse{Handle: community.Handle}, nil
}

func (d *communityDomain) GetList(
	ctx context.Context, req *model.GetCommunitiesRequest,
) (*model.GetCommunitiesResponse, error) {
	result, err := d.communityRepo.GetList(ctx, repository.GetListCommunityFilter{
		Q:          req.Q,
		ByTrending: req.ByTrending,
		Status:     entity.CommunityActive,
	})
	if err != nil {
		xcontext.Logger(ctx).Errorf("Cannot get community list: %v", err)
		return nil, errorx.Unknown
	}

	communities := []model.Community{}
	for _, c := range result {
		totalQuests, err := d.questRepo.Count(
			ctx, repository.StatisticQuestFilter{CommunityID: c.ID})
		if err != nil {
			xcontext.Logger(ctx).Errorf("Cannot count quest of community %s: %v", c.ID, err)
			return nil, errorx.Unknown
		}

		communities = append(communities, convertCommunity(&c, int(totalQuests)))
	}

	return &model.GetCommunitiesResponse{Communities: communities}, nil
}

func (d *communityDomain) GetListPending(
	ctx context.Context, req *model.GetPendingCommunitiesRequest,
) (*model.GetPendingCommunitiesResponse, error) {
	result, err := d.communityRepo.GetList(ctx, repository.GetListCommunityFilter{
		Status: entity.CommunityPending,
	})
	if err != nil {
		xcontext.Logger(ctx).Errorf("Cannot get pending community list: %v", err)
		return nil, errorx.Unknown
	}

	communities := []model.Community{}
	for _, c := range result {
		clientCommunity := convertCommunity(&c, 0)
		clientCommunity.OwnerEmail = c.OwnerEmail
		communities = append(communities, clientCommunity)
	}

	return &model.GetPendingCommunitiesResponse{Communities: communities}, nil
}

func (d *communityDomain) Get(
	ctx context.Context, req *model.GetCommunityRequest,
) (*model.GetCommunityResponse, error) {
	community, err := d.communityRepo.GetByHandle(ctx, req.CommunityHandle)
	if err != nil {
		if errors.Is(err, gorm.ErrRecordNotFound) {
			return nil, errorx.New(errorx.NotFound, "Not found community")
		}

		xcontext.Logger(ctx).Errorf("Cannot get the community: %v", err)
		return nil, errorx.Unknown
	}

	totalQuests, err := d.questRepo.Count(
		ctx, repository.StatisticQuestFilter{CommunityID: community.ID})
	if err != nil {
		xcontext.Logger(ctx).Errorf("Cannot count quest of community: %v", err)
		return nil, errorx.Unknown
	}

	return &model.GetCommunityResponse{
		Community: convertCommunity(community, int(totalQuests)),
	}, nil
}

func (d *communityDomain) UpdateByID(
	ctx context.Context, req *model.UpdateCommunityRequest,
) (*model.UpdateCommunityResponse, error) {
	community, err := d.communityRepo.GetByHandle(ctx, req.CommunityHandle)
	if err != nil {
		if errors.Is(err, gorm.ErrRecordNotFound) {
			return nil, errorx.New(errorx.NotFound, "Not found community")
		}

		xcontext.Logger(ctx).Errorf("Cannot get community: %v", err)
		return nil, errorx.Unknown
	}

	if err := d.communityRoleVerifier.Verify(ctx, community.ID, entity.Owner); err != nil {
		return nil, errorx.New(errorx.PermissionDenied, "Only owner can update community")
	}

	if req.DisplayName != "" {
		if err := checkCommunityDisplayName(req.DisplayName); err != nil {
			xcontext.Logger(ctx).Debugf("Invalid display name: %v", err)
			return nil, errorx.New(errorx.BadRequest, "Invalid display name")
		}
	}

	err = d.communityRepo.UpdateByID(ctx, community.ID, entity.Community{
		DisplayName:  req.DisplayName,
		Introduction: []byte(req.Introduction),
		WebsiteURL:   req.WebsiteURL,
		Twitter:      req.Twitter,
	})
	if err != nil {
		xcontext.Logger(ctx).Errorf("Cannot update community: %v", err)
		return nil, errorx.Unknown
	}

	newCommunity, err := d.communityRepo.GetByID(ctx, community.ID)
	if err != nil {
		xcontext.Logger(ctx).Errorf("Cannot get new community: %v", err)
		return nil, errorx.Unknown
	}

	return &model.UpdateCommunityResponse{Community: convertCommunity(newCommunity, 0)}, nil
}

func (d *communityDomain) ApprovePending(
	ctx context.Context, req *model.ApprovePendingCommunityRequest,
) (*model.ApprovePendingCommunityRequest, error) {
	community, err := d.communityRepo.GetByHandle(ctx, req.CommunityHandle)
	if err != nil {
		if errors.Is(err, gorm.ErrRecordNotFound) {
			return nil, errorx.New(errorx.NotFound, "Not found community")
		}

		xcontext.Logger(ctx).Errorf("Cannot get community: %v", err)
		return nil, errorx.Unknown
	}

	if community.Status == entity.CommunityActive {
		return nil, errorx.New(errorx.Unavailable, "Community has been already approved")
	}

	err = d.communityRepo.UpdateByID(ctx, community.ID, entity.Community{Status: entity.CommunityActive})
	if err != nil {
		xcontext.Logger(ctx).Errorf("Cannot update community: %v", err)
		return nil, errorx.Unknown
	}

	return &model.ApprovePendingCommunityRequest{}, nil
}

func (d *communityDomain) UpdateDiscord(
	ctx context.Context, req *model.UpdateCommunityDiscordRequest,
) (*model.UpdateCommunityDiscordResponse, error) {
	community, err := d.communityRepo.GetByHandle(ctx, req.CommunityHandle)
	if err != nil {
		if errors.Is(err, gorm.ErrRecordNotFound) {
			return nil, errorx.New(errorx.NotFound, "Not found community")
		}

		xcontext.Logger(ctx).Errorf("Cannot get community: %v", err)
		return nil, errorx.Unknown
	}

	if err := d.communityRoleVerifier.Verify(ctx, community.ID, entity.Owner); err != nil {
		return nil, errorx.New(errorx.PermissionDenied, "Only owner can update discord")
	}

	var service authenticator.IOAuth2Service
	for i := range d.oauth2Services {
		if d.oauth2Services[i].Service() == xcontext.Configs(ctx).Auth.Discord.Name {
			service = d.oauth2Services[i]
		}
	}

	if service == nil {
		xcontext.Logger(ctx).Errorf("Not setup discord oauth2 service")
		return nil, errorx.Unknown
	}

	var discordUser authenticator.OAuth2User
	var oauth2Method string
	if req.AccessToken != "" {
		oauth2Method = "access token"
		discordUser, err = service.GetUserID(ctx, req.AccessToken)
	} else if req.Code != "" {
		oauth2Method = "authorization code with pkce"
		discordUser, err = service.VerifyAuthorizationCode(
			ctx, req.Code, req.CodeVerifier, req.RedirectURI)
	} else if req.IDToken != "" {
		oauth2Method = "id token"
		discordUser, err = service.VerifyIDToken(ctx, req.IDToken)
	}

	if oauth2Method == "" {
		return nil, errorx.New(errorx.BadRequest, "Please provide at least one method to authorize")
	}

	if err != nil {
		xcontext.Logger(ctx).Errorf("Cannot verify %s: %v", oauth2Method, err)
		return nil, errorx.Unknown
	}

	guild, err := d.discordEndpoint.GetGuild(ctx, req.ServerID)
	if err != nil {
		xcontext.Logger(ctx).Errorf("Cannot get discord server: %v", err)
		return nil, errorx.New(errorx.BadRequest, "Invalid discord server")
	}

	tag, rawID, found := strings.Cut(discordUser.ID, "_")
	if !found || tag != xcontext.Configs(ctx).Auth.Discord.Name {
		xcontext.Logger(ctx).Errorf("Invalid discord user id: %s", discordUser.ID)
		return nil, errorx.Unknown
	}

	if guild.OwnerID != rawID {
		member, err := d.discordEndpoint.GetMember(ctx, req.ServerID, rawID)
		if err != nil {
			xcontext.Logger(ctx).Errorf("Cannot get discord member: %v", err)
			return nil, errorx.Unknown
		}

		if member.ID == "" {
			return nil, errorx.New(errorx.Unavailable, "The user has not joined in server")
		}

		roles, err := d.discordEndpoint.GetRoles(ctx, req.ServerID)
		if err != nil {
			xcontext.Logger(ctx).Errorf("Cannot get discord server roles: %v", err)
			return nil, errorx.Unknown
		}

		isAdmin := false
		for _, userRoleID := range member.RoleIDs {
			for _, serverRole := range roles {
				if userRoleID == serverRole.ID {
					if serverRole.Permissions&discord.AdministratorRoleFlag != 0 {
						isAdmin = true
						break
					}
				}
			}
		}

		if !isAdmin {
			return nil, errorx.New(errorx.PermissionDenied, "You are not server's owner or admin")
		}
	}

	hasAddedBot, err := d.discordEndpoint.HasAddedBot(ctx, req.ServerID)
	if err != nil {
		xcontext.Logger(ctx).Errorf("Cannot check has added bot: %v", err)
		return nil, errorx.Unknown
	}

	if !hasAddedBot {
		return nil, errorx.New(errorx.Unavailable, "The server has not added bot yet")
	}

	err = d.communityRepo.UpdateByID(ctx, community.ID, entity.Community{Discord: guild.ID})
	if err != nil {
		xcontext.Logger(ctx).Errorf("Cannot update community: %v", err)
		return nil, errorx.Unknown
	}

	return &model.UpdateCommunityDiscordResponse{}, nil
}

func (d *communityDomain) DeleteByID(
	ctx context.Context, req *model.DeleteCommunityRequest,
) (*model.DeleteCommunityResponse, error) {
	community, err := d.communityRepo.GetByHandle(ctx, req.CommunityHandle)
	if err != nil {
		if errors.Is(err, gorm.ErrRecordNotFound) {
			return nil, errorx.New(errorx.NotFound, "Not found community")
		}

		xcontext.Logger(ctx).Errorf("Cannot get community: %v", err)
		return nil, errorx.Unknown
	}

	if err := d.communityRoleVerifier.Verify(ctx, community.ID, entity.Owner); err != nil {
		return nil, errorx.New(errorx.PermissionDenied, "Only owner can delete community")
	}

	if err := d.communityRepo.DeleteByID(ctx, community.ID); err != nil {
		xcontext.Logger(ctx).Errorf("Cannot delete community: %v", err)
		return nil, errorx.Unknown
	}

	return &model.DeleteCommunityResponse{}, nil
}

func (d *communityDomain) GetFollowing(
	ctx context.Context, req *model.GetFollowingCommunitiesRequest,
) (*model.GetFollowingCommunitiesResponse, error) {
	userID := xcontext.RequestUserID(ctx)
	result, err := d.communityRepo.GetFollowingList(ctx, userID, req.Offset, req.Limit)
	if err != nil {
		xcontext.Logger(ctx).Errorf("Cannot get community list: %v", err)
		return nil, errorx.Unknown
	}

	collaborators, err := d.collaboratorRepo.GetListByUserID(ctx, userID, 0, -1)
	if err != nil {
		xcontext.Logger(ctx).Errorf("Cannot get collaborator list: %v", err)
		return nil, errorx.Unknown
	}

	collaboratedCommunityIDs := []string{}
	for _, c := range collaborators {
		collaboratedCommunityIDs = append(collaboratedCommunityIDs, c.CommunityID)
	}

	communities := []model.Community{}
	for _, c := range result {
		// Ignore community which this user is collaborated.
		if slices.Contains(collaboratedCommunityIDs, c.ID) {
			continue
		}

		totalQuests, err := d.questRepo.Count(
			ctx, repository.StatisticQuestFilter{CommunityID: c.ID})
		if err != nil {
			xcontext.Logger(ctx).Errorf("Cannot count quest of community %s: %v", c.ID, err)
			return nil, errorx.Unknown
		}

		communities = append(communities, convertCommunity(&c, int(totalQuests)))
	}

	return &model.GetFollowingCommunitiesResponse{Communities: communities}, nil
}

func (d *communityDomain) UploadLogo(
	ctx context.Context, req *model.UploadCommunityLogoRequest,
) (*model.UploadCommunityLogoResponse, error) {
	ctx = xcontext.WithDBTransaction(ctx)
	defer xcontext.WithRollbackDBTransaction(ctx)

	image, err := common.ProcessFormDataImage(ctx, d.storage, "image")
	if err != nil {
		return nil, err
	}

	communityHandle := xcontext.HTTPRequest(ctx).PostFormValue("community_handle")
	community, err := d.communityRepo.GetByHandle(ctx, communityHandle)
	if err != nil {
		if errors.Is(err, gorm.ErrRecordNotFound) {
			return nil, errorx.New(errorx.NotFound, "Not found community")
		}

		xcontext.Logger(ctx).Errorf("Cannot get community: %v", err)
		return nil, errorx.Unknown
	}

	if err := d.communityRoleVerifier.Verify(ctx, community.ID, entity.Owner); err != nil {
		xcontext.Logger(ctx).Debugf("Permission denied: %v", err)
		return nil, errorx.New(errorx.PermissionDenied, "Permission denied")
	}

	updatedCommunity := entity.Community{LogoPicture: image.Url}
	if err := d.communityRepo.UpdateByID(ctx, community.ID, updatedCommunity); err != nil {
		xcontext.Logger(ctx).Errorf("Cannot update community logo: %v", err)
		return nil, errorx.Unknown
	}

	xcontext.WithCommitDBTransaction(ctx)
	return &model.UploadCommunityLogoResponse{}, nil
}

func (d *communityDomain) GetMyReferral(
	ctx context.Context, req *model.GetMyReferralRequest,
) (*model.GetMyReferralResponse, error) {
	communities, err := d.communityRepo.GetList(ctx, repository.GetListCommunityFilter{
		ReferredBy: xcontext.RequestUserID(ctx),
	})
	if err != nil {
		xcontext.Logger(ctx).Errorf("Cannot get referral communities: %v", err)
		return nil, errorx.Unknown
	}

	numberOfClaimableCommunities := 0
	numberOfPendingCommunities := 0
	for _, p := range communities {
		if p.ReferralStatus == entity.ReferralClaimable {
			numberOfClaimableCommunities++
		} else if p.ReferralStatus == entity.ReferralPending {
			numberOfPendingCommunities++
		}
	}

	return &model.GetMyReferralResponse{
		TotalClaimableCommunities: numberOfClaimableCommunities,
		TotalPendingCommunities:   numberOfPendingCommunities,
		RewardAmount:              xcontext.Configs(ctx).Quest.InviteCommunityRewardAmount,
	}, nil
}

func (d *communityDomain) GetReferral(
	ctx context.Context, req *model.GetReferralRequest,
) (*model.GetReferralResponse, error) {
	communities, err := d.communityRepo.GetList(ctx, repository.GetListCommunityFilter{
		OrderByReferredBy: true,
		ReferralStatus: []entity.ReferralStatusType{
			entity.ReferralPending,
			entity.ReferralClaimable,
		},
	})
	if err != nil {
		xcontext.Logger(ctx).Errorf("Cannot get referral communities: %v", err)
		return nil, errorx.Unknown
	}

	referredUserMap := map[string]*entity.User{}
	for _, c := range communities {
		referredUserMap[c.ReferredBy.String] = nil
	}

	referralUsers, err := d.userRepo.GetByIDs(ctx, common.MapKeys(referredUserMap))
	if err != nil {
		xcontext.Logger(ctx).Errorf("Cannot get list referred users: %v", err)
		return nil, errorx.Unknown
	}

	for i := range referralUsers {
		referredUserMap[referralUsers[i].ID] = &referralUsers[i]
	}

	communitiesByReferralUser := map[string][]model.Community{}
	for _, c := range communities {
		key := c.ReferredBy.String
		communitiesByReferralUser[key] = append(communitiesByReferralUser[key], convertCommunity(&c, 0))
	}

	referrals := []model.Referral{}
	for referredBy, communities := range communitiesByReferralUser {
		referredByUser, ok := referredUserMap[referredBy]
		if !ok {
			xcontext.Logger(ctx).Errorf("Invalid referred user %s: %v", referredBy, err)
		}

		oauth2Servies, err := d.oauth2Repo.GetAllByUserID(ctx, referredBy)
		if err != nil {
			xcontext.Logger(ctx).Errorf("Cannot get all oauth2 services: %v", err)
			return nil, errorx.Unknown
		}

		referrals = append(referrals, model.Referral{
			ReferredBy:  convertUser(referredByUser, oauth2Servies, false),
			Communities: communities,
		})
	}

	return &model.GetReferralResponse{Referrals: referrals}, nil
}

func (d *communityDomain) ReviewReferral(
	ctx context.Context, req *model.ReviewReferralRequest,
) (*model.ReviewReferralResponse, error) {
	var referralStatus entity.ReferralStatusType
	if req.Action == model.ReviewReferralActionApprove {
		referralStatus = entity.ReferralClaimable
	} else if req.Action == model.ReviewReferralActionReject {
		referralStatus = entity.ReferralRejected
	} else {
		return nil, errorx.New(errorx.BadRequest, "Invalid action %s", req.Action)
	}

	community, err := d.communityRepo.GetByHandle(ctx, req.CommunityHandle)
	if err != nil {
		if errors.Is(err, gorm.ErrRecordNotFound) {
			return nil, errorx.New(errorx.NotFound, "Not found community")
		}

		xcontext.Logger(ctx).Errorf("Cannot get referral community: %v", err)
		return nil, errorx.Unknown
	}

	if community.ReferralStatus != entity.ReferralPending {
		return nil, errorx.New(errorx.BadRequest, "Community is not pending status of referral")
	}

	err = d.communityRepo.UpdateReferralStatusByIDs(ctx, []string{community.ID}, referralStatus)
	if err != nil {
		xcontext.Logger(ctx).Errorf("Cannot update referral status by ids: %v", err)
		return nil, errorx.Unknown
	}

	return &model.ReviewReferralResponse{}, nil
}

func (d *communityDomain) TransferCommunity(ctx context.Context, req *model.TransferCommunityRequest) (*model.TransferCommunityResponse, error) {
	community, err := d.communityRepo.GetByHandle(ctx, req.CommunityHandle)
	if err != nil {
		if errors.Is(err, gorm.ErrRecordNotFound) {
			return nil, errorx.New(errorx.NotFound, "Not found community")
		}

		xcontext.Logger(ctx).Errorf("Cannot get community: %v", err)
		return nil, errorx.Unknown
	}

	if _, err := d.userRepo.GetByID(ctx, req.ToID); err != nil {
		if errors.Is(err, gorm.ErrRecordNotFound) {
			return nil, errorx.New(errorx.NotFound, "Not found user")
		}

		xcontext.Logger(ctx).Errorf("Cannot get user: %v", err)
		return nil, errorx.Unknown
	}

	ctx = xcontext.WithDBTransaction(ctx)
	defer xcontext.WithRollbackDBTransaction(ctx)

	if err := d.collaboratorRepo.DeleteOldOwnerByCommunityID(ctx, community.ID); err != nil {
		return nil, errorx.Unknown
	}

	if err := d.collaboratorRepo.Upsert(ctx, &entity.Collaborator{
		UserID:      req.ToID,
		CommunityID: community.ID,
		Role:        entity.Owner,
		CreatedBy:   xcontext.RequestUserID(ctx),
	}); err != nil {
		return nil, errorx.Unknown
	}
	xcontext.WithCommitDBTransaction(ctx)

	return &model.TransferCommunityResponse{}, nil
}

func (d *communityDomain) GetDiscordRole(
	ctx context.Context, req *model.GetDiscordRoleRequest,
) (*model.GetDiscordRoleResponse, error) {
	if req.CommunityHandle == "" {
		return nil, errorx.New(errorx.BadRequest, "Not allow an empty community handle")
	}

	community, err := d.communityRepo.GetByHandle(ctx, req.CommunityHandle)
	if err != nil {
		if errors.Is(err, gorm.ErrRecordNotFound) {
			return nil, errorx.New(errorx.NotFound, "Not found community")
		}

		xcontext.Logger(ctx).Errorf("Cannot get community: %v", err)
		return nil, errorx.Unknown
	}

	if community.Discord == "" {
		return nil, errorx.New(errorx.Unavailable, "Community must connect to discord server first")
	}

	// Only owner or editor can get discord roles.
	if err := d.communityRoleVerifier.Verify(ctx, community.ID, entity.AdminGroup...); err != nil {
		xcontext.Logger(ctx).Debugf("Permission denied: %v", err)
		return nil, errorx.New(errorx.PermissionDenied, "Permission denied")
	}

	roles, err := d.discordEndpoint.GetRoles(ctx, community.Discord)
	if err != nil {
		xcontext.Logger(ctx).Errorf("Cannot get roles: %v", err)
		return nil, errorx.Unknown
	}

	botRolePosition := -1
	for _, role := range roles {
		if role.BotID == xcontext.Configs(ctx).Quest.Dicord.BotID {
			botRolePosition = role.Position
		}
	}

	if botRolePosition == -1 {
		return nil, errorx.New(errorx.Unavailable, "Not found questx bot in your discord server")
	}

	clientRoles := []model.DiscordRole{}
	for _, role := range roles {
		if role.Position < botRolePosition && role.Name != "@everyone" && role.BotID == "" {
			clientRoles = append(clientRoles, convertDiscordRole(role))
		}
	}

	return &model.GetDiscordRoleResponse{Roles: clientRoles}, nil
}<|MERGE_RESOLUTION|>--- conflicted
+++ resolved
@@ -202,11 +202,9 @@
 	}
 
 	firstMap, err := d.gameRepo.GetFirstMap(ctx)
-<<<<<<< HEAD
-=======
-	if err != nil {
-		xcontext.Logger(ctx).Errorf("Not found the first map: %v", err)
-		return nil, errorx.New(errorx.Internal, "We has not setup the first map yet")
+	if err != nil {
+		xcontext.Logger(ctx).Errorf("Not found the first map in db: %v", err)
+		return nil, errorx.New(errorx.Unavailable, "Not found the first map")
 	}
 
 	room := entity.GameRoom{
@@ -220,38 +218,13 @@
 		return nil, errorx.Unknown
 	}
 
-	xcontext.WithCommitDBTransaction(ctx)
-
-	err = d.publisher.Publish(ctx, model.CreateRoomTopic, &pubsub.Pack{
-		Key: []byte(room.ID),
-		Msg: []byte{},
-	})
->>>>>>> c18bab9a
-	if err != nil {
-		xcontext.Logger(ctx).Errorf("Not found the first map in db: %v", err)
-		return nil, errorx.New(errorx.Unavailable, "Not found the first map")
-	}
-
-	room := entity.GameRoom{
-		Base:        entity.Base{ID: uuid.NewString()},
-		CommunityID: community.ID,
-		MapID:       firstMap.ID,
-		Name:        fmt.Sprintf("%s-%d", community.Handle, crypto.RandRange(100, 999)),
-	}
-	if err := d.gameRepo.CreateRoom(ctx, &room); err != nil {
-		xcontext.Logger(ctx).Errorf("Cannot create room: %v", err)
-		return nil, errorx.Unknown
-	}
-
-<<<<<<< HEAD
-	xcontext.WithCommitDBTransaction(ctx)
-
 	if err := d.gameCenterCaller.StartRoom(ctx, room.ID); err != nil {
 		xcontext.Logger(ctx).Warnf("Cannot start room on game center: %v", err)
-	}
-
-=======
->>>>>>> c18bab9a
+		return nil, errorx.Unknown
+	}
+
+	xcontext.WithCommitDBTransaction(ctx)
+
 	return &model.CreateCommunityResponse{Handle: community.Handle}, nil
 }
 
