--- conflicted
+++ resolved
@@ -257,7 +257,6 @@
 	}
 }
 
-<<<<<<< HEAD
 func convertGameMapTileset(tileset *entity.GameMapTileset) model.GameMapTileset {
 	if tileset == nil {
 		return model.GameMapTileset{}
@@ -313,13 +312,14 @@
 		ID:   gameRoom.ID,
 		Name: gameRoom.Name,
 		Map:  gameMap,
-=======
+	}
+}
+
 func convertDiscordRole(role discord.Role) model.DiscordRole {
 	return model.DiscordRole{
 		ID:       role.ID,
 		Name:     role.Name,
 		Position: role.Position,
->>>>>>> e9f58795
 	}
 }
 
