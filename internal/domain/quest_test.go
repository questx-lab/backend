--- conflicted
+++ resolved
@@ -534,201 +534,49 @@
 	}
 }
 
-<<<<<<< HEAD
-func Test_questDomain_Update(t *testing.T) {
-	type args struct {
-		ctx xcontext.Context
-		req *model.UpdateQuestRequest
-=======
 func Test_questDomain_GetTemplates(t *testing.T) {
 	type args struct {
 		ctx context.Context
 		req *model.GetQuestTemplatesRequest
->>>>>>> 38b8adb3
 	}
 	tests := []struct {
 		name    string
 		args    args
-<<<<<<< HEAD
-		wantErr string
+		want    *model.GetQuestTemplatestResponse
+		wantErr error
 	}{
 		{
-			name: "no permission",
-			args: args{
-				ctx: testutil.NewMockContextWithUserID(nil, testutil.User2.ID),
-				req: &model.UpdateQuestRequest{
-					ID:    testutil.Quest1.ID,
-					Title: "new-quest",
-				},
-			},
-			wantErr: "Permission denied",
-		},
-		{
-			name: "invalid category",
-			args: args{
-				ctx: testutil.NewMockContextWithUserID(nil, testutil.Project1.CreatedBy),
-				req: &model.UpdateQuestRequest{
-					ID:             testutil.Quest1.ID,
-					Status:         "active",
-					Title:          "new-quest",
-					Type:           "visit_link",
-					Recurrence:     "once",
-					ConditionOp:    "or",
-					Categories:     []string{"invalid-category"},
-					ValidationData: map[string]any{"link": "http://example.com"},
-				},
-			},
-			wantErr: "Invalid category",
-		},
-		{
-			name: "not found one of two category",
-			args: args{
-				ctx: testutil.NewMockContextWithUserID(nil, testutil.Project1.CreatedBy),
-				req: &model.UpdateQuestRequest{
-					ID:             testutil.Quest1.ID,
-					Title:          "new-quest",
-					Status:         "active",
-					Type:           "visit_link",
-					Recurrence:     "once",
-					ConditionOp:    "or",
-					Categories:     []string{"category1", "invalid-category"},
-					ValidationData: map[string]any{"link": "http://example.com"},
-				},
-			},
-			wantErr: "Invalid category",
-		},
-		{
-			name: "invalid validation data",
-			args: args{
-				ctx: testutil.NewMockContextWithUserID(nil, testutil.Project1.CreatedBy),
-				req: &model.UpdateQuestRequest{
-					ID:             testutil.Quest1.ID,
-					Title:          "new-quest",
-					Status:         "active",
-					Type:           "visit_link",
-					Recurrence:     "once",
-					ConditionOp:    "or",
-					Categories:     []string{"category1"},
-					ValidationData: map[string]any{"link": "invalid url"},
-				},
-			},
-			wantErr: "Invalid validation data",
-		},
-	}
-
+			name: "get successfully",
+			args: args{
+				ctx: testutil.MockContextWithUserID(testutil.Project1.CreatedBy),
+				req: &model.GetQuestTemplatesRequest{
+					Offset: 0,
+					Limit:  2,
+				},
+			},
+			want: &model.GetQuestTemplatestResponse{
+				Quests: []model.Quest{
+					{
+						ID:         testutil.QuestTemplate.ID,
+						Type:       string(testutil.QuestTemplate.Type),
+						Title:      testutil.QuestTemplate.Title,
+						Status:     string(testutil.QuestTemplate.Status),
+						Recurrence: string(testutil.QuestTemplate.Recurrence),
+					},
+				},
+			},
+			wantErr: nil,
+		},
+	}
 	for _, tt := range tests {
 		t.Run(tt.name, func(t *testing.T) {
 			testutil.CreateFixtureDb(tt.args.ctx)
-			questDomain := NewQuestDomain(
+			d := NewQuestDomain(
 				repository.NewQuestRepository(),
 				repository.NewProjectRepository(),
 				repository.NewCategoryRepository(),
 				repository.NewCollaboratorRepository(),
 				repository.NewUserRepository(),
-				nil,
-				nil,
-				nil,
-				nil,
-				nil,
-			)
-
-			_, err := questDomain.Update(tt.args.ctx, tt.args.req)
-			require.Error(t, err)
-			require.Equal(t, tt.wantErr, err.Error())
-		})
-	}
-}
-
-func Test_questDomain_Delete(t *testing.T) {
-	type args struct {
-		ctx xcontext.Context
-		req *model.DeleteQuestRequest
-	}
-	tests := []struct {
-		name    string
-		args    args
-		wantErr string
-	}{
-		{
-			name: "no permission",
-			args: args{
-				ctx: testutil.NewMockContextWithUserID(nil, testutil.User2.ID),
-				req: &model.DeleteQuestRequest{
-					ID: testutil.Quest1.ID,
-				},
-			},
-			wantErr: "Permission denied",
-		},
-		{
-			name: "happy case",
-			args: args{
-				ctx: testutil.NewMockContextWithUserID(nil, testutil.Project1.CreatedBy),
-				req: &model.DeleteQuestRequest{
-					ID: testutil.Quest1.ID,
-				},
-			},
-		},
-	}
-
-	for _, tt := range tests {
-		t.Run(tt.name, func(t *testing.T) {
-			testutil.CreateFixtureDb(tt.args.ctx)
-			questDomain := NewQuestDomain(
-=======
-		want    *model.GetQuestTemplatestResponse
-		wantErr error
-	}{
-		{
-			name: "get successfully",
-			args: args{
-				ctx: testutil.MockContextWithUserID(testutil.Project1.CreatedBy),
-				req: &model.GetQuestTemplatesRequest{
-					Offset: 0,
-					Limit:  2,
-				},
-			},
-			want: &model.GetQuestTemplatestResponse{
-				Quests: []model.Quest{
-					{
-						ID:         testutil.QuestTemplate.ID,
-						Type:       string(testutil.QuestTemplate.Type),
-						Title:      testutil.QuestTemplate.Title,
-						Status:     string(testutil.QuestTemplate.Status),
-						Recurrence: string(testutil.QuestTemplate.Recurrence),
-					},
-				},
-			},
-			wantErr: nil,
-		},
-	}
-	for _, tt := range tests {
-		t.Run(tt.name, func(t *testing.T) {
-			testutil.CreateFixtureDb(tt.args.ctx)
-			d := NewQuestDomain(
->>>>>>> 38b8adb3
-				repository.NewQuestRepository(),
-				repository.NewProjectRepository(),
-				repository.NewCategoryRepository(),
-				repository.NewCollaboratorRepository(),
-				repository.NewUserRepository(),
-<<<<<<< HEAD
-				nil,
-				nil,
-				nil,
-				nil,
-				nil,
-			)
-
-			_, err := questDomain.Delete(tt.args.ctx, tt.args.req)
-			if tt.wantErr != "" {
-				require.Error(t, err)
-				require.Equal(t, tt.wantErr, err.Error())
-			} else {
-				require.NoError(t, err)
-			}
-		})
-	}
-=======
 				repository.NewClaimedQuestRepository(),
 				repository.NewOAuth2Repository(),
 				repository.NewTransactionRepository(),
@@ -773,5 +621,4 @@
 	require.NoError(t, err)
 	require.Equal(t, "Quest of User1 Project1", resp.Quest.Title)
 	require.Equal(t, "Description is written by user1 for User1 Project1", resp.Quest.Description)
->>>>>>> 38b8adb3
 }