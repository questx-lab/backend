--- conflicted
+++ resolved
@@ -116,14 +116,9 @@
 				repository.NewUserRepository(),
 				repository.NewClaimedQuestRepository(),
 				repository.NewOAuth2Repository(),
-<<<<<<< HEAD
 				repository.NewPayRewardRepository(),
-				nil, nil, nil,
-=======
-				repository.NewTransactionRepository(),
 				repository.NewFollowerRepository(),
 				nil, nil, nil, &testutil.MockLeaderboard{},
->>>>>>> 5a1930b2
 			)
 
 			_, err := questDomain.Create(tt.args.ctx, tt.args.req)
@@ -144,14 +139,9 @@
 		repository.NewUserRepository(),
 		repository.NewClaimedQuestRepository(),
 		repository.NewOAuth2Repository(),
-<<<<<<< HEAD
 		repository.NewPayRewardRepository(),
-		nil, nil, nil,
-=======
-		repository.NewTransactionRepository(),
 		repository.NewFollowerRepository(),
 		nil, nil, nil, &testutil.MockLeaderboard{},
->>>>>>> 5a1930b2
 	)
 
 	createQuestReq := &model.CreateQuestRequest{
@@ -246,14 +236,9 @@
 				repository.NewUserRepository(),
 				repository.NewClaimedQuestRepository(),
 				repository.NewOAuth2Repository(),
-<<<<<<< HEAD
 				repository.NewPayRewardRepository(),
-				nil, nil, nil,
-=======
-				repository.NewTransactionRepository(),
 				repository.NewFollowerRepository(),
 				nil, nil, nil, &testutil.MockLeaderboard{},
->>>>>>> 5a1930b2
 			)
 
 			got, err := questDomain.Get(tt.args.ctx, tt.args.req)
@@ -392,12 +377,8 @@
 				repository.NewUserRepository(),
 				repository.NewClaimedQuestRepository(),
 				repository.NewOAuth2Repository(),
-<<<<<<< HEAD
 				repository.NewPayRewardRepository(),
-=======
-				repository.NewTransactionRepository(),
 				repository.NewFollowerRepository(),
->>>>>>> 5a1930b2
 				&testutil.MockTwitterEndpoint{},
 				&testutil.MockDiscordEndpoint{},
 				nil,
@@ -486,14 +467,9 @@
 				repository.NewUserRepository(),
 				repository.NewClaimedQuestRepository(),
 				repository.NewOAuth2Repository(),
-<<<<<<< HEAD
 				repository.NewPayRewardRepository(),
-				nil, nil, nil,
-=======
-				repository.NewTransactionRepository(),
 				repository.NewFollowerRepository(),
 				nil, nil, nil, &testutil.MockLeaderboard{},
->>>>>>> 5a1930b2
 			)
 
 			_, err := questDomain.Update(tt.args.ctx, tt.args.req)
@@ -545,14 +521,9 @@
 				repository.NewUserRepository(),
 				repository.NewClaimedQuestRepository(),
 				repository.NewOAuth2Repository(),
-<<<<<<< HEAD
 				repository.NewPayRewardRepository(),
-				nil, nil, nil,
-=======
-				repository.NewTransactionRepository(),
 				repository.NewFollowerRepository(),
 				nil, nil, nil, &testutil.MockLeaderboard{},
->>>>>>> 5a1930b2
 			)
 
 			_, err := questDomain.Delete(tt.args.ctx, tt.args.req)
@@ -611,12 +582,8 @@
 				repository.NewUserRepository(),
 				repository.NewClaimedQuestRepository(),
 				repository.NewOAuth2Repository(),
-<<<<<<< HEAD
 				repository.NewPayRewardRepository(),
-=======
-				repository.NewTransactionRepository(),
 				repository.NewFollowerRepository(),
->>>>>>> 5a1930b2
 				&testutil.MockTwitterEndpoint{},
 				&testutil.MockDiscordEndpoint{},
 				nil,
@@ -648,14 +615,9 @@
 		repository.NewUserRepository(),
 		repository.NewClaimedQuestRepository(),
 		repository.NewOAuth2Repository(),
-<<<<<<< HEAD
 		repository.NewPayRewardRepository(),
-		nil, nil, nil,
-=======
-		repository.NewTransactionRepository(),
 		repository.NewFollowerRepository(),
 		nil, nil, nil, &testutil.MockLeaderboard{},
->>>>>>> 5a1930b2
 	)
 
 	resp, err := questDomain.ParseTemplate(ctx, &model.ParseQuestTemplatesRequest{
@@ -678,7 +640,7 @@
 		repository.NewUserRepository(),
 		repository.NewClaimedQuestRepository(),
 		repository.NewOAuth2Repository(),
-		repository.NewTransactionRepository(),
+		repository.NewPayRewardRepository(),
 		repository.NewFollowerRepository(),
 		nil, nil, nil, &testutil.MockLeaderboard{},
 	)
