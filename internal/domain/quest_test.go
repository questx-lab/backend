--- conflicted
+++ resolved
@@ -109,10 +109,7 @@
 				repository.NewCategoryRepository(),
 				repository.NewCollaboratorRepository(),
 				repository.NewUserRepository(),
-<<<<<<< HEAD
-=======
 				nil,
->>>>>>> d2107537
 				nil,
 			)
 
@@ -132,10 +129,7 @@
 		repository.NewCategoryRepository(),
 		repository.NewCollaboratorRepository(),
 		repository.NewUserRepository(),
-<<<<<<< HEAD
-=======
-		nil,
->>>>>>> d2107537
+		nil,
 		nil,
 	)
 
@@ -173,10 +167,7 @@
 		repository.NewCategoryRepository(),
 		repository.NewCollaboratorRepository(),
 		repository.NewUserRepository(),
-<<<<<<< HEAD
-=======
-		nil,
->>>>>>> d2107537
+		nil,
 		nil,
 	)
 
