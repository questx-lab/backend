--- conflicted
+++ resolved
@@ -71,15 +71,10 @@
 	telegramEndpoint telegram.IEndpoint,
 	badgeManager *badge.Manager,
 	leaderboard statistic.Leaderboard,
-<<<<<<< HEAD
-) *claimedQuestDomain {
-=======
 	roleVerifier *common.CommunityRoleVerifier,
-	publisher pubsub.Publisher,
 	notificationEngineCaller client.NotificationEngineCaller,
 ) *claimedQuestDomain {
 
->>>>>>> 85d51ad1
 	questFactory := questclaim.NewFactory(
 		claimedQuestRepo,
 		questRepo,
@@ -96,21 +91,6 @@
 	)
 
 	return &claimedQuestDomain{
-<<<<<<< HEAD
-		claimedQuestRepo: claimedQuestRepo,
-		questRepo:        questRepo,
-		followerRepo:     followerRepo,
-		oauth2Repo:       oauth2Repo,
-		userRepo:         userRepo,
-		communityRepo:    communityRepo,
-		roleVerifier:     common.NewCommunityRoleVerifier(collaboratorRepo, userRepo),
-		categoryRepo:     categoryRepo,
-		twitterEndpoint:  twitterEndpoint,
-		discordEndpoint:  discordEndpoint,
-		questFactory:     questFactory,
-		badgeManager:     badgeManager,
-		leaderboard:      leaderboard,
-=======
 		claimedQuestRepo:         claimedQuestRepo,
 		questRepo:                questRepo,
 		followerRepo:             followerRepo,
@@ -126,7 +106,6 @@
 		badgeManager:             badgeManager,
 		leaderboard:              leaderboard,
 		notificationEngineCaller: notificationEngineCaller,
->>>>>>> 85d51ad1
 	}
 }
 
