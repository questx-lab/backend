--- conflicted
+++ resolved
@@ -361,15 +361,10 @@
 		return nil, errorx.New(errorx.PermissionDenied, "Permission denied")
 	}
 
-<<<<<<< HEAD
-	userID := xcontext.GetRequestUserID(ctx)
-
 	ctx.BeginTx()
 	defer ctx.RollbackTx()
 
-=======
 	requestUserID := xcontext.GetRequestUserID(ctx)
->>>>>>> 0a84f3e0
 	if err := d.claimedQuestRepo.UpdateReviewByID(ctx, req.ID, &entity.ClaimedQuest{
 		Status:     entity.ClaimedQuestStatus(req.Action),
 		ReviewerID: requestUserID,
