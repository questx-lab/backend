--- conflicted
+++ resolved
@@ -63,14 +63,9 @@
 	discordEndpoint discord.IEndpoint,
 	telegramEndpoint telegram.IEndpoint,
 	leaderboard statistic.Leaderboard,
-<<<<<<< HEAD
-) *questDomain {
-=======
-	publisher pubsub.Publisher,
 	roleVerifier *common.CommunityRoleVerifier,
 ) *questDomain {
 
->>>>>>> 85d51ad1
 	return &questDomain{
 		questRepo:        questRepo,
 		communityRepo:    communityRepo,
