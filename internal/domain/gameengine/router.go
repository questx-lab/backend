package gameengine

import (
	"context"
	"encoding/json"
	"os"
	"time"

	"github.com/ethereum/go-ethereum/rpc"
	"github.com/puzpuzpuz/xsync"
	"github.com/questx-lab/backend/internal/client"
	"github.com/questx-lab/backend/internal/domain/statistic"
	"github.com/questx-lab/backend/internal/model"
	"github.com/questx-lab/backend/internal/repository"
	"github.com/questx-lab/backend/pkg/errorx"
	"github.com/questx-lab/backend/pkg/storage"
	"github.com/questx-lab/backend/pkg/xcontext"
)

<<<<<<< HEAD
=======
const maxPendingActionSize = 1 << 15

>>>>>>> c18bab9a
type Router interface {
	ID() string
	StartRoom(ctx context.Context, roomID string) error
	StopRoom(ctx context.Context, roomID string) error
	PingCenter(ctx context.Context, i int)
	ServeGameProxy(ctx context.Context, req *model.ServeGameProxyRequest) error
}

type router struct {
<<<<<<< HEAD
	rootCtx          context.Context
	hostname         string
	gameRepo         repository.GameRepository
	userRepo         repository.UserRepository
	followerRepo     repository.FollowerRepository
	leaderboard      statistic.Leaderboard
	storage          storage.Storage
	gameCenterCaller client.GameCenterCaller

	engines *xsync.MapOf[string, *engine]
=======
	id                string
	gameRepo          repository.GameRepository
	gameLuckyboxRepo  repository.GameLuckyboxRepository
	gameCharacterRepo repository.GameCharacterRepository
	userRepo          repository.UserRepository
	followerRepo      repository.FollowerRepository
	leaderboard       statistic.Leaderboard
	storage           storage.Storage
	publisher         pubsub.Publisher

	engineChannels *xsync.MapOf[string, chan<- []model.GameActionServerRequest]
>>>>>>> c18bab9a
}

func NewRouter(
	ctx context.Context,
	gameRepo repository.GameRepository,
	gameLuckyboxRepo repository.GameLuckyboxRepository,
	gameCharacterRepo repository.GameCharacterRepository,
	userRepo repository.UserRepository,
	followerRepo repository.FollowerRepository,
	leaderboard statistic.Leaderboard,
	storage storage.Storage,
	gameCenterClient *rpc.Client,
) Router {
	hostname := ""
	if xcontext.Configs(ctx).DomainNameSuffix != "" {
		hostname = os.Getenv("HOSTNAME") + xcontext.Configs(ctx).DomainNameSuffix
	}

	return &router{
<<<<<<< HEAD
		rootCtx:          ctx,
		hostname:         hostname,
		gameRepo:         gameRepo,
		userRepo:         userRepo,
		followerRepo:     followerRepo,
		leaderboard:      leaderboard,
		storage:          storage,
		gameCenterCaller: client.NewGameCenterCaller(gameCenterClient),
		engines:          xsync.NewMapOf[*engine](),
=======
		id:                uuid.NewString(),
		gameRepo:          gameRepo,
		gameLuckyboxRepo:  gameLuckyboxRepo,
		gameCharacterRepo: gameCharacterRepo,
		userRepo:          userRepo,
		followerRepo:      followerRepo,
		leaderboard:       leaderboard,
		storage:           storage,
		publisher:         publisher,
		engineChannels:    xsync.NewMapOf[chan<- []model.GameActionServerRequest](),
>>>>>>> c18bab9a
	}
}

func (r *router) ID() string {
	if r.hostname == "" {
		return os.Getenv("HOSTNAME")
	}

	return r.hostname
}

func (r *router) StartRoom(_ context.Context, roomID string) error {
	engine, err := NewEngine(r.rootCtx, r.gameRepo, r.userRepo, r.followerRepo,
		r.leaderboard, r.storage, roomID)
	if err != nil {
		xcontext.Logger(r.rootCtx).Errorf("Cannot start game %s: %v", roomID, err)
		return errorx.Unknown
	}

	r.engines.Store(roomID, engine)
	xcontext.Logger(r.rootCtx).Infof("Start game %s successfully", roomID)

	return nil
}

func (r *router) StopRoom(_ context.Context, roomID string) error {
	engine, ok := r.engines.LoadAndDelete(roomID)
	if !ok {
		return errorx.New(errorx.NotFound, "Not found room in this engine")
	}

	engine.Stop(r.rootCtx)
	xcontext.Logger(r.rootCtx).Infof("Stop game %s successfully", roomID)

	return nil
}

func (r *router) StartLuckyboxEvent(_ context.Context, eventID, roomID string) error {
	engine, ok := r.engines.Load(roomID)
	if !ok {
		return errorx.New(errorx.NotFound, "Not found room in start luckybox event")
	}

<<<<<<< HEAD
	engine.requestAction <- GameActionProxyRequest{
		ProxyID: "",
		Actions: []model.GameActionServerRequest{{
			UserID: "",
			Type:   StartLuckyboxEventAction{}.Type(),
			Value:  map[string]any{"event_id": eventID},
		}},
	}

	return nil
}

func (r *router) StopLuckyboxEvent(_ context.Context, eventID, roomID string) error {
	engine, ok := r.engines.Load(roomID)
	if !ok {
		return errorx.New(errorx.NotFound, "Not found room in stop luckybox event")
	}
=======
		if roomID != "" {
			channel, ok := r.engineChannels.Load(roomID)
			if !ok {
				return
			}

			channel <- req
		} else {
			r.engineChannels.Range(func(key string, channel chan<- []model.GameActionServerRequest) bool {
				channel <- req
				return true
			})
		}

	case len(pack.Msg) == 0:
		_, err := NewEngine(ctx, r, r.publisher, r.gameRepo, r.gameLuckyboxRepo, r.gameCharacterRepo,
			r.userRepo, r.followerRepo, r.leaderboard, r.storage, roomID)
		if err != nil {
			xcontext.Logger(ctx).Errorf("Cannot start game %s: %v", roomID, err)
			return
		}
>>>>>>> c18bab9a

	engine.requestAction <- GameActionProxyRequest{
		ProxyID: "",
		Actions: []model.GameActionServerRequest{{
			UserID: "",
			Type:   StopLuckyboxEventAction{}.Type(),
			Value:  map[string]any{"event_id": eventID},
		}},
	}

	return nil
}

func (r *router) PingCenter(ctx context.Context, i int) {
	nextIndex := i + 1
	if nextIndex == 0 {
		// Overflow detected. Never use index as 0 for nextIndex.
		nextIndex = 1
	}

	if err := r.gameCenterCaller.Ping(ctx, r.hostname, i == 0); err != nil {
		xcontext.Logger(ctx).Errorf("Cannot ping center: %v", err)
		nextIndex = i
	}
	defer time.AfterFunc(xcontext.Configs(ctx).Game.GameEnginePingFrequency, func() {
		r.PingCenter(ctx, nextIndex)
	})

	if i%10 == 0 {
		xcontext.Logger(ctx).Infof("Ping center successfully")
	}
}

func (r *router) ServeGameProxy(ctx context.Context, req *model.ServeGameProxyRequest) error {
	engine, ok := r.engines.Load(req.RoomID)
	if !ok {
		return errorx.New(errorx.NotFound, "Not found room in this engine")
	}

	responseAction := engine.RegisterProxy(ctx, req.ProxyID)
	defer engine.UnregisterProxy(ctx, req.ProxyID)

	wsClient := xcontext.WSClient(ctx)
	isStop := false
	for !isStop {
		select {
		case msg, ok := <-wsClient.R:
			if !ok {
				isStop = true
				break
			}

			serverActions := []model.GameActionServerRequest{}
			err := json.Unmarshal(msg, &serverActions)
			if err != nil {
				xcontext.Logger(ctx).Errorf("Cannot unmarshal client action: %v", err)
				return errorx.Unknown
			}

			go func() {
				engine.requestAction <- GameActionProxyRequest{
					ProxyID: req.ProxyID,
					Actions: serverActions,
				}
			}()

		case response, ok := <-responseAction:
			if !ok {
				return errorx.New(errorx.ChangeEngine, "Engine was changed")
			}

			if err := wsClient.Write(response); err != nil {
				xcontext.Logger(ctx).Errorf("Cannot write to ws proxy: %v", err)
				return errorx.Unknown
			}
		}
	}

	return nil
}<|MERGE_RESOLUTION|>--- conflicted
+++ resolved
@@ -17,11 +17,6 @@
 	"github.com/questx-lab/backend/pkg/xcontext"
 )
 
-<<<<<<< HEAD
-=======
-const maxPendingActionSize = 1 << 15
-
->>>>>>> c18bab9a
 type Router interface {
 	ID() string
 	StartRoom(ctx context.Context, roomID string) error
@@ -31,19 +26,8 @@
 }
 
 type router struct {
-<<<<<<< HEAD
-	rootCtx          context.Context
-	hostname         string
-	gameRepo         repository.GameRepository
-	userRepo         repository.UserRepository
-	followerRepo     repository.FollowerRepository
-	leaderboard      statistic.Leaderboard
-	storage          storage.Storage
-	gameCenterCaller client.GameCenterCaller
-
-	engines *xsync.MapOf[string, *engine]
-=======
-	id                string
+	rootCtx           context.Context
+	hostname          string
 	gameRepo          repository.GameRepository
 	gameLuckyboxRepo  repository.GameLuckyboxRepository
 	gameCharacterRepo repository.GameCharacterRepository
@@ -51,10 +35,9 @@
 	followerRepo      repository.FollowerRepository
 	leaderboard       statistic.Leaderboard
 	storage           storage.Storage
-	publisher         pubsub.Publisher
-
-	engineChannels *xsync.MapOf[string, chan<- []model.GameActionServerRequest]
->>>>>>> c18bab9a
+	gameCenterCaller  client.GameCenterCaller
+
+	engines *xsync.MapOf[string, *engine]
 }
 
 func NewRouter(
@@ -74,18 +57,8 @@
 	}
 
 	return &router{
-<<<<<<< HEAD
-		rootCtx:          ctx,
-		hostname:         hostname,
-		gameRepo:         gameRepo,
-		userRepo:         userRepo,
-		followerRepo:     followerRepo,
-		leaderboard:      leaderboard,
-		storage:          storage,
-		gameCenterCaller: client.NewGameCenterCaller(gameCenterClient),
-		engines:          xsync.NewMapOf[*engine](),
-=======
-		id:                uuid.NewString(),
+		rootCtx:           ctx,
+		hostname:          hostname,
 		gameRepo:          gameRepo,
 		gameLuckyboxRepo:  gameLuckyboxRepo,
 		gameCharacterRepo: gameCharacterRepo,
@@ -93,9 +66,8 @@
 		followerRepo:      followerRepo,
 		leaderboard:       leaderboard,
 		storage:           storage,
-		publisher:         publisher,
-		engineChannels:    xsync.NewMapOf[chan<- []model.GameActionServerRequest](),
->>>>>>> c18bab9a
+		gameCenterCaller:  client.NewGameCenterCaller(gameCenterClient),
+		engines:           xsync.NewMapOf[*engine](),
 	}
 }
 
@@ -108,7 +80,7 @@
 }
 
 func (r *router) StartRoom(_ context.Context, roomID string) error {
-	engine, err := NewEngine(r.rootCtx, r.gameRepo, r.userRepo, r.followerRepo,
+	engine, err := NewEngine(r.rootCtx, r.gameRepo, r.gameLuckyboxRepo, r.gameCharacterRepo, r.userRepo, r.followerRepo,
 		r.leaderboard, r.storage, roomID)
 	if err != nil {
 		xcontext.Logger(r.rootCtx).Errorf("Cannot start game %s: %v", roomID, err)
@@ -139,7 +111,6 @@
 		return errorx.New(errorx.NotFound, "Not found room in start luckybox event")
 	}
 
-<<<<<<< HEAD
 	engine.requestAction <- GameActionProxyRequest{
 		ProxyID: "",
 		Actions: []model.GameActionServerRequest{{
@@ -157,29 +128,6 @@
 	if !ok {
 		return errorx.New(errorx.NotFound, "Not found room in stop luckybox event")
 	}
-=======
-		if roomID != "" {
-			channel, ok := r.engineChannels.Load(roomID)
-			if !ok {
-				return
-			}
-
-			channel <- req
-		} else {
-			r.engineChannels.Range(func(key string, channel chan<- []model.GameActionServerRequest) bool {
-				channel <- req
-				return true
-			})
-		}
-
-	case len(pack.Msg) == 0:
-		_, err := NewEngine(ctx, r, r.publisher, r.gameRepo, r.gameLuckyboxRepo, r.gameCharacterRepo,
-			r.userRepo, r.followerRepo, r.leaderboard, r.storage, roomID)
-		if err != nil {
-			xcontext.Logger(ctx).Errorf("Cannot start game %s: %v", roomID, err)
-			return
-		}
->>>>>>> c18bab9a
 
 	engine.requestAction <- GameActionProxyRequest{
 		ProxyID: "",
@@ -190,6 +138,58 @@
 		}},
 	}
 
+	return nil
+}
+
+func (r *router) CreateCharacter(_ context.Context, character Character) error {
+	action := GameActionProxyRequest{
+		ProxyID: "",
+		Actions: []model.GameActionServerRequest{{
+			UserID: "",
+			Type:   CreateCharacterAction{}.Type(),
+			Value:  map[string]any{"character": character},
+		}},
+	}
+
+	r.engines.Range(func(key string, value *engine) bool {
+		value.requestAction <- action
+		return true
+	})
+
+	xcontext.Logger(r.rootCtx).Infof("Broadcast create character completed")
+	return nil
+}
+
+func (r *router) BuyCharacter(_ context.Context, userID, characterID, communityID string) error {
+	rooms, err := r.gameRepo.GetRoomsByCommunityID(r.rootCtx, communityID)
+	if err != nil {
+		xcontext.Logger(r.rootCtx).Errorf("Cannot get room by community id: %v", err)
+		return err
+	}
+
+	action := GameActionProxyRequest{
+		ProxyID: "",
+		Actions: []model.GameActionServerRequest{{
+			UserID: "",
+			Type:   BuyCharacterAction{}.Type(),
+			Value: map[string]any{
+				"character_id": characterID,
+				"buy_user_id":  userID,
+			},
+		}},
+	}
+
+	for _, room := range rooms {
+		engine, ok := r.engines.Load(room.ID)
+		if !ok {
+			xcontext.Logger(r.rootCtx).Debugf("Not found room %s in engine %s", room.ID, r.ID())
+			continue
+		}
+
+		engine.requestAction <- action
+	}
+
+	xcontext.Logger(r.rootCtx).Infof("User %s buyed character %s completed", userID, characterID)
 	return nil
 }
 
