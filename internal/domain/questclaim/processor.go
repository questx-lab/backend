package questclaim

import (
	"context"
	"encoding/json"
	"errors"
	"net/url"
	"strings"
	"time"

	"github.com/mitchellh/mapstructure"
	"github.com/questx-lab/backend/internal/entity"
	"github.com/questx-lab/backend/pkg/api/twitter"
	"github.com/questx-lab/backend/pkg/errorx"
	"github.com/questx-lab/backend/pkg/xcontext"
)

// URL Processor
type urlProcessor struct{}

func newURLProcessor(context.Context, map[string]any) (*urlProcessor, error) {
	return &urlProcessor{}, nil
}

func (urlProcessor) RetryAfter() time.Duration {
	return 0
}

func (p *urlProcessor) GetActionForClaim(ctx context.Context, submissionData string) (ActionForClaim, error) {
	_, err := url.ParseRequestURI(submissionData)
	if err != nil {
		xcontext.Logger(ctx).Debugf("Invalid submission data: %v", err)
		return nil, errorx.New(errorx.BadRequest, "Invalid submission data")
	}

	return NeedManualReview, nil
}

// VisitLink Processor
type visitLinkProcessor struct {
	Link string `mapstructure:"link" structs:"link"`
}

func newVisitLinkProcessor(ctx context.Context, data map[string]any, needParse bool) (*visitLinkProcessor, error) {
	visitLink := visitLinkProcessor{}
	err := mapstructure.Decode(data, &visitLink)
	if err != nil {
		xcontext.Logger(ctx).Warnf("Cannot decode map to struct: %v", err)
		return nil, errorx.Unknown
	}

	if needParse {
		if visitLink.Link == "" {
			return nil, errorx.New(errorx.NotFound, "Not found link")
		}

		_, err = url.ParseRequestURI(visitLink.Link)
		if err != nil {
			xcontext.Logger(ctx).Debugf("Invalid link: %v", err)
			return nil, errorx.New(errorx.BadRequest, "Invalid link")
		}
	}

	return &visitLink, nil
}

func (visitLinkProcessor) RetryAfter() time.Duration {
	return 0
}

func (v *visitLinkProcessor) GetActionForClaim(context.Context, string) (ActionForClaim, error) {
	return Accepted, nil
}

// Text Processor
type textProcessor struct {
	AutoValidate       bool          `mapstructure:"auto_validate" structs:"auto_validate"`
	Answer             string        `mapstructure:"answer" structs:"answer"`
	RetryAfterDuration time.Duration `mapstructure:"retry_after" structs:"retry_after"`
}

func newTextProcessor(ctx context.Context, data map[string]any, needParse, includeAnswer bool) (*textProcessor, error) {
	text := textProcessor{}
	err := mapstructure.Decode(data, &text)
	if err != nil {
		xcontext.Logger(ctx).Warnf("Cannot decode map to struct: %v", err)
		return nil, errorx.Unknown
	}

	if needParse {
		if text.AutoValidate && text.Answer == "" {
			return nil, errorx.New(errorx.NotFound, "Not found answer in auto validate mode")
		}
	}

	if !includeAnswer {
		text.Answer = ""
	}

	return &text, nil
}

func (p textProcessor) RetryAfter() time.Duration {
	return p.RetryAfterDuration
}

func (p *textProcessor) GetActionForClaim(ctx context.Context, submissionData string) (ActionForClaim, error) {
	if !p.AutoValidate {
		return NeedManualReview, nil
	}

	if p.Answer != submissionData {
		return Rejected.WithMessage("Wrong answer"), nil
	}

	return Accepted, nil
}

// Quiz Processor
type quiz struct {
	Question string   `mapstructure:"question" structs:"question"`
	Options  []string `mapstructure:"options" structs:"options"`
	Answers  []string `mapstructure:"answers" structs:"answers"`
}

type quizAnswers struct {
	Answers []string `json:"answers"`
}

type quizProcessor struct {
	Quizzes            []quiz        `mapstructure:"quizzes" structs:"quizzes"`
	RetryAfterDuration time.Duration `mapstructure:"retry_after" structs:"retry_after"`
}

func newQuizProcessor(ctx context.Context, data map[string]any, needParse bool) (*quizProcessor, error) {
	quiz := quizProcessor{}
	err := mapstructure.Decode(data, &quiz)
	if err != nil {
		xcontext.Logger(ctx).Warnf("Cannot decode map to struct: %v", err)
		return nil, errorx.Unknown
	}

	cfg := xcontext.Configs(ctx)
	if needParse {
		if len(quiz.Quizzes) > cfg.Quest.QuizMaxQuestions {
			return nil, errorx.New(errorx.BadRequest, "Too many questions")
		}

		for _, q := range quiz.Quizzes {
			if len(q.Options) < 2 {
				return nil, errorx.New(errorx.BadRequest, "Provide at least two options")
			}

			if len(q.Options) > cfg.Quest.QuizMaxOptions {
				return nil, errorx.New(errorx.BadRequest, "Too many options")
			}

			if len(q.Answers) == 0 || len(q.Answers) > len(q.Options) {
				return nil, errorx.New(errorx.BadRequest, "Too many answers")
			}

			for _, answer := range q.Answers {
				ok := false
				for _, option := range q.Options {
					if answer == option {
						ok = true
						break
					}
				}

				if !ok {
					return nil, errorx.New(errorx.NotFound, "Not found the answer in options")
				}
			}

		}
	}

	return &quiz, nil
}

func (p quizProcessor) RetryAfter() time.Duration {
	return p.RetryAfterDuration
}

func (p *quizProcessor) GetActionForClaim(ctx context.Context, submissionData string) (ActionForClaim, error) {
	answers := quizAnswers{}
	err := json.Unmarshal([]byte(submissionData), &answers)
	if err != nil {
		xcontext.Logger(ctx).Debugf("Cannot unmarshal submission data: %v", err)
		return nil, errorx.Unknown
	}

	if len(answers.Answers) != len(p.Quizzes) {
		return nil, errorx.New(errorx.BadRequest, "Invalid number of answers")
	}

	for i, answer := range answers.Answers {
		ok := false
		for _, correctAnswer := range p.Quizzes[i].Answers {
			if answer == correctAnswer {
				ok = true
			}
		}

		if !ok {
			return Rejected.WithMessage("Wrong answer at quiz %d", i+1), nil
		}
	}

	return Accepted, nil
}

// Image Processor
type imageProcessor struct{}

func newImageProcessor(context.Context, map[string]any) (*imageProcessor, error) {
	return &imageProcessor{}, nil
}

func (imageProcessor) RetryAfter() time.Duration {
	return 0
}

func (p *imageProcessor) GetActionForClaim(ctx context.Context, submissionData string) (ActionForClaim, error) {
	// TODO: Submission data is a link of image, need to validate the image.
	return NeedManualReview, nil
}

// Empty Processor
type emptyProcessor struct{}

func newEmptyProcessor(context.Context, map[string]any) (*emptyProcessor, error) {
	return &emptyProcessor{}, nil
}

func (emptyProcessor) RetryAfter() time.Duration {
	return 0
}

func (p *emptyProcessor) GetActionForClaim(context.Context, string) (ActionForClaim, error) {
	return Accepted, nil
}

// Twitter Follow Processor
type twitterFollowProcessor struct {
	TwitterHandle     string `mapstructure:"twitter_handle" structs:"twitter_handle"`
	TwitterName       string `mapstructure:"twitter_name" structs:"twitter_name"`
	TwitterScreenName string `mapstructure:"twitter_screen_name" structs:"twitter_screen_name"`
	TwitterPhotoURL   string `mapstructure:"twitter_photo_url" structs:"twitter_photo_url"`

	retryAfter time.Duration
	target     twitterUser
	factory    Factory
}

func newTwitterFollowProcessor(
	ctx context.Context, factory Factory, data map[string]any, needParse bool,
) (*twitterFollowProcessor, error) {
	twitterFollow := twitterFollowProcessor{}
	err := mapstructure.Decode(data, &twitterFollow)
	if err != nil {
		xcontext.Logger(ctx).Warnf("Cannot decode map to struct: %v", err)
		return nil, errorx.Unknown
	}

	target, err := parseTwitterUserURL(twitterFollow.TwitterHandle)
	if err != nil {
		xcontext.Logger(ctx).Debugf("Invalid twitter handle url: %v", err)
		return nil, errorx.New(errorx.BadRequest, "Invalid twitter handle url")
	}

	if needParse {
		user, err := factory.twitterEndpoint.GetUser(ctx, target.UserScreenName)
		if err != nil {
			xcontext.Logger(ctx).Warnf("Cannot get twitter user: %v", err)
			return nil, errorx.New(errorx.Unavailable, "Cannot verify twitter user")
		}

		twitterFollow.TwitterName = user.Name
		twitterFollow.TwitterScreenName = user.ScreenName
		twitterFollow.TwitterPhotoURL = user.PhotoURL
	}

	twitterFollow.retryAfter = xcontext.Configs(ctx).Quest.Twitter.ReclaimDelay
	twitterFollow.target = target
	twitterFollow.factory = factory
	return &twitterFollow, nil
}

func (p twitterFollowProcessor) RetryAfter() time.Duration {
	return p.retryAfter
}

func (p *twitterFollowProcessor) GetActionForClaim(ctx context.Context, submissionData string) (ActionForClaim, error) {
	userScreenName := p.factory.getRequestServiceUserID(ctx, xcontext.Configs(ctx).Auth.Twitter.Name)
	if userScreenName == "" {
		return nil, errorx.New(errorx.Unavailable, "User has not connected to twitter")
	}

	b, err := p.factory.twitterEndpoint.CheckFollowing(ctx, userScreenName, p.target.UserScreenName)
	if err != nil {
		if errors.Is(err, twitter.ErrRateLimit) {
			return nil, errorx.New(errorx.TooManyRequests, "We are busy now, please try again later")
		}

		xcontext.Logger(ctx).Debugf("Cannot check following: %v", err)
		return nil, errorx.New(errorx.Unavailable, "Invalid twitter response")
	}

	if !b {
		return Rejected.WithMessage("User has not follow the target"), nil
	}

	return Accepted, nil
}

// Twitter Reaction Processsor
type twitterReactionProcessor struct {
	Like    bool `mapstructure:"like" structs:"like"`
	Retweet bool `mapstructure:"retweet" structs:"retweet"`
	Reply   bool `mapstructure:"reply" structs:"reply"`

	TweetURL     string `mapstructure:"tweet_url" structs:"tweet_url"`
	DefaultReply string `mapstructure:"default_reply" structs:"default_reply"`

	retryAfter  time.Duration
	originTweet tweet
	factory     Factory
}

func newTwitterReactionProcessor(
	ctx context.Context, factory Factory, data map[string]any, needParse bool,
) (*twitterReactionProcessor, error) {
	twitterReaction := twitterReactionProcessor{}
	err := mapstructure.Decode(data, &twitterReaction)
	if err != nil {
		xcontext.Logger(ctx).Warnf("Cannot decode map to struct: %v", err)
		return nil, errorx.Unknown
	}

	tweet, err := parseTweetURL(twitterReaction.TweetURL)
	if err != nil {
		xcontext.Logger(ctx).Warnf("Invalid tweet url: %v", err)
		return nil, errorx.New(errorx.BadRequest, "Invalid tweet url")
	}

	if needParse {
		remoteTweet, err := factory.twitterEndpoint.GetTweet(ctx, tweet.TweetID)
		if err != nil {
			xcontext.Logger(ctx).Warnf("Cannot get tweet: %v", err)
			return nil, errorx.New(errorx.Unavailable, "Cannot verify tweet")
		}

		if remoteTweet.AuthorScreenName != tweet.UserScreenName {
			return nil, errorx.New(errorx.Unavailable, "Invalid tweet url")
		}
	}

	twitterReaction.retryAfter = xcontext.Configs(ctx).Quest.Twitter.ReclaimDelay
	twitterReaction.originTweet = tweet
	twitterReaction.factory = factory
	return &twitterReaction, nil
}

func (p twitterReactionProcessor) RetryAfter() time.Duration {
	return p.retryAfter
}

func (p *twitterReactionProcessor) GetActionForClaim(ctx context.Context, submissionData string) (ActionForClaim, error) {
	userScreenName := p.factory.getRequestServiceUserID(ctx, xcontext.Configs(ctx).Auth.Twitter.Name)
	if userScreenName == "" {
		return nil, errorx.New(errorx.Unavailable, "User has not connected to twitter")
	}

	isLikeAccepted := true
	if p.Like {
		isLikeAccepted = false

		tweets, err := p.factory.twitterEndpoint.GetLikedTweet(ctx, userScreenName)
		if err != nil {
			xcontext.Logger(ctx).Errorf("Cannot get liked tweet: %v", err)
			return nil, errorx.Unknown
		}

		for _, tweet := range tweets {
			if tweet.ID == p.originTweet.TweetID {
				isLikeAccepted = true
			}
		}
	}

	isRetweetAccepted := true
	if p.Retweet {
		isRetweetAccepted = false

		retweets, err := p.factory.twitterEndpoint.GetRetweet(ctx, p.originTweet.TweetID)
		if err != nil {
			xcontext.Logger(ctx).Errorf("Cannot get retweet: %v", err)
			return nil, errorx.Unknown
		}

		for _, retweet := range retweets {
			if retweet.AuthorScreenName == userScreenName {
				isRetweetAccepted = true
			}
		}
	}

	isReplyAccepted := true
	if p.Reply {
		isReplyAccepted = false

		replyTweet, err := parseTweetURL(submissionData)
		if err != nil {
			return nil, errorx.New(errorx.BadRequest, "Invalid submission data")
		}

		if replyTweet.UserScreenName == userScreenName {
			_, err := p.factory.twitterEndpoint.GetTweet(ctx, replyTweet.TweetID)
			if err != nil {
				xcontext.Logger(ctx).Debugf("Cannot get tweet api: %v", err)
				return nil, errorx.Unknown
			}

			isReplyAccepted = true
		}
	}

	if !isLikeAccepted {
		return Rejected.WithMessage("User has not liked the tweet"), nil
	}

	if !isRetweetAccepted {
		return Rejected.WithMessage("User has not retweet the tweet"), nil
	}

	if !isReplyAccepted {
		return Rejected.WithMessage("User has not reply the tweet"), nil
	}

	return Accepted, nil
}

// Twitter Tweet Processor
type twitterTweetProcessor struct {
	IncludedWords []string `mapstructure:"included_words" structs:"included_words"`
	DefaultTweet  string   `mapstructure:"default_tweet" structs:"default_tweet"`

	retryAfter time.Duration
	factory    Factory
}

func newTwitterTweetProcessor(
	ctx context.Context, factory Factory, data map[string]any,
) (*twitterTweetProcessor, error) {
	twitterTweet := twitterTweetProcessor{}
	err := mapstructure.Decode(data, &twitterTweet)
	if err != nil {
		xcontext.Logger(ctx).Warnf("Cannot decode map to struct: %v", err)
		return nil, errorx.Unknown
	}

	twitterTweet.retryAfter = xcontext.Configs(ctx).Quest.Twitter.ReclaimDelay
	twitterTweet.factory = factory
	return &twitterTweet, nil
}

func (p twitterTweetProcessor) RetryAfter() time.Duration {
	return p.retryAfter
}

func (p *twitterTweetProcessor) GetActionForClaim(ctx context.Context, submissionData string) (ActionForClaim, error) {
	tw, err := parseTweetURL(submissionData)
	if err != nil {
		xcontext.Logger(ctx).Debugf("Cannot parse tweet url: %v", err)
		return nil, errorx.New(errorx.BadRequest, "Invalid tweet url")
	}

	userScreenName := p.factory.getRequestServiceUserID(ctx, xcontext.Configs(ctx).Auth.Twitter.Name)
	if userScreenName == "" {
		return nil, errorx.New(errorx.Unavailable, "User has not connected to twitter")
	}

	if tw.UserScreenName != userScreenName {
		return Rejected.WithMessage("The tweet URL is not yours"), nil
	}

	resp, err := p.factory.twitterEndpoint.GetTweet(ctx, tw.TweetID)
	if err != nil {
		xcontext.Logger(ctx).Debugf("Cannot get tweet: %v", err)
		return Rejected.WithMessage("Not found tweet"), nil
	}

	if resp.AuthorScreenName != tw.UserScreenName {
		return Rejected.WithMessage("The tweet is not yours"), nil
	}

	for _, word := range p.IncludedWords {
		if !strings.Contains(resp.Text, word) {
			return Rejected.WithMessage("The tweet doesn't include \"%s\"", word), nil
		}
	}

	return Accepted, nil
}

// Twitter Join Space Processsor
type twitterJoinSpaceProcessor struct {
	SpaceURL string `mapstructure:"space_url" structs:"space_url"`

	factory Factory
}

func newTwitterJoinSpaceProcessor(
	ctx context.Context, factory Factory, data map[string]any,
) (*twitterJoinSpaceProcessor, error) {
	twitterJoinSpace := twitterJoinSpaceProcessor{}
	err := mapstructure.Decode(data, &twitterJoinSpace)
	if err != nil {
		xcontext.Logger(ctx).Warnf("Cannot decode map to struct: %v", err)
		return nil, errorx.Unknown
	}

	_, err = url.ParseRequestURI(twitterJoinSpace.SpaceURL)
	if err != nil {
		xcontext.Logger(ctx).Debugf("Invalid space url: %v", err)
		return nil, errorx.New(errorx.BadRequest, "Invalid space url")
	}

	twitterJoinSpace.factory = factory
	return &twitterJoinSpace, nil
}

func (p twitterJoinSpaceProcessor) RetryAfter() time.Duration {
	return 0
}

func (p *twitterJoinSpaceProcessor) GetActionForClaim(ctx context.Context, submissionData string) (ActionForClaim, error) {
	return Accepted, nil
}

// Join Discord Processor
type joinDiscordProcessor struct {
	InviteLink string `mapstructure:"invite_link" structs:"invite_link"`
	GuildID    string `mapstructure:"guild_id" structs:"guild_id"`

	retryAfter time.Duration
	factory    Factory
}

func newJoinDiscordProcessor(
	ctx context.Context,
	factory Factory,
	quest entity.Quest,
	data map[string]any,
	needParse bool,
) (*joinDiscordProcessor, error) {
	joinDiscord := joinDiscordProcessor{}
	err := mapstructure.Decode(data, &joinDiscord)
	if err != nil {
		xcontext.Logger(ctx).Warnf("Cannot decode map to struct: %v", err)
		return nil, errorx.Unknown
	}

	if needParse {
		community, err := factory.communityRepo.GetByID(ctx, quest.CommunityID.String)
		if err != nil {
			xcontext.Logger(ctx).Errorf("Cannot get community: %v", err)
			return nil, errorx.Unknown
		}

		if community.Discord == "" {
			return nil, errorx.New(errorx.Unavailable, "Community hasn't connected to discord server")
		}

		hasAddBot, err := factory.discordEndpoint.HasAddedBot(ctx, community.Discord)
		if err != nil {
			xcontext.Logger(ctx).Errorf("Cannot call api hasAddedBot: %v", err)
			return nil, errorx.Unknown
		}

		if !hasAddBot {
			return nil, errorx.New(errorx.Unavailable, "Community hasn't added bot to discord server")
		}

		code, err := parseInviteDiscordURL(joinDiscord.InviteLink)
		if err != nil {
			xcontext.Logger(ctx).Debugf("Cannot parse invite link: %v", err)
			return nil, errorx.New(errorx.BadRequest, "Invalid invite link")
		}

		err = factory.discordEndpoint.CheckCode(ctx, community.Discord, code)
		if err != nil {
			xcontext.Logger(ctx).Debugf("Cannot check code: %v", err)
			return nil, errorx.New(errorx.Unavailable,
				"Invite link doesn't belongs to server, or expired, or overused")
		}

		joinDiscord.GuildID = community.Discord
	}

	joinDiscord.retryAfter = xcontext.Configs(ctx).Quest.Dicord.ReclaimDelay
	joinDiscord.factory = factory
	return &joinDiscord, nil
}

func (p joinDiscordProcessor) RetryAfter() time.Duration {
	return p.retryAfter
}

func (p *joinDiscordProcessor) GetActionForClaim(ctx context.Context, submissionData string) (ActionForClaim, error) {
	userDiscordID := p.factory.getRequestServiceUserID(ctx, xcontext.Configs(ctx).Auth.Discord.Name)
	if userDiscordID == "" {
		return nil, errorx.New(errorx.Unavailable, "User has not connected to discord")
	}

<<<<<<< HEAD
	_, err := p.factory.discordEndpoint.GetMember(ctx, p.GuildID, userDiscordID)
	if err != nil {
		xcontext.Logger(ctx).Debugf("Failed to check member: %v", err)
		return Rejected.WithMessage("You has not joined in discord server yet"), nil
=======
	member, err := p.factory.discordEndpoint.GetMember(ctx, p.GuildID, userDiscordID)
	if err != nil {
		xcontext.Logger(ctx).Debugf("Failed to check member: %v", err)
		return Rejected.WithMessage("Unable to get your information in discord server"), nil
	}

	if member.ID == "" {
		return Rejected.WithMessage("User has not joined in the discord server"), nil
>>>>>>> 5fb3c5fd
	}

	return Accepted, nil
}

// Invite Discord Processor
type inviteDiscordProcessor struct {
	Number  int    `mapstructure:"number" structs:"number"`
	GuildID string `mapstructure:"guild_id" structs:"guild_id"`

	retryAfter time.Duration
	factory    Factory
}

func newInviteDiscordProcessor(
	ctx context.Context,
	factory Factory,
	quest entity.Quest,
	data map[string]any,
	needParse bool,
) (*inviteDiscordProcessor, error) {
	inviteDiscord := inviteDiscordProcessor{}
	err := mapstructure.Decode(data, &inviteDiscord)
	if err != nil {
		xcontext.Logger(ctx).Warnf("Cannot decode map to struct: %v", err)
		return nil, errorx.Unknown
	}

	if needParse {
		if inviteDiscord.Number <= 0 {
			return nil, errorx.New(errorx.BadRequest, "Invalid number of invites")
		}

		community, err := factory.communityRepo.GetByID(ctx, quest.CommunityID.String)
		if err != nil {
			xcontext.Logger(ctx).Errorf("Cannot get community: %v", err)
			return nil, errorx.Unknown
		}

		if community.Discord == "" {
			return nil, errorx.New(errorx.Unavailable, "Community hasn't connected to discord server")
		}

		hasAddBot, err := factory.discordEndpoint.HasAddedBot(ctx, community.Discord)
		if err != nil {
			xcontext.Logger(ctx).Warnf("Cannot call hasAddedBot api: %v", err)
			return nil, errorx.Unknown
		}

		if !hasAddBot {
			return nil, errorx.New(errorx.Unavailable, "Community hasn't added bot to discord server")
		}

		inviteDiscord.GuildID = community.Discord
	}

	inviteDiscord.retryAfter = xcontext.Configs(ctx).Quest.Dicord.ReclaimDelay
	inviteDiscord.factory = factory
	return &inviteDiscord, nil
}

func (p *inviteDiscordProcessor) RetryAfter() time.Duration {
	return p.retryAfter
}

func (p *inviteDiscordProcessor) GetActionForClaim(
	ctx context.Context, submissionData string,
) (ActionForClaim, error) {
	userDiscordID := p.factory.getRequestServiceUserID(ctx, xcontext.Configs(ctx).Auth.Discord.Name)
	if userDiscordID == "" {
		return nil, errorx.New(errorx.Unavailable, "User has not connected to discord")
	}

	codeString, err := parseInviteDiscordURL(submissionData)
	if err != nil {
		xcontext.Logger(ctx).Debugf("Cannot parse invite discord url: %v", err)
		return nil, errorx.New(errorx.BadRequest, "Invalid submission data")
	}

	inviteCode, err := p.factory.discordEndpoint.GetCode(ctx, p.GuildID, codeString)
	if err != nil {
		xcontext.Logger(ctx).Debugf("Failed to get code: %v", err)
		return Rejected.WithMessage("Unable to find yours code"), nil
	}

	if inviteCode.Inviter.ID != userDiscordID {
		return Rejected.WithMessage("This is not yours code"), nil
	}

	if inviteCode.Uses < p.Number {
		return Rejected.WithMessage(
			"Not enough number of invites (got %d, but expected %d)", inviteCode.Uses, p.Number), nil
	}

	return Accepted, nil
}

// Join Telegram Processor
type joinTelegramProcessor struct {
	GroupLink string `mapstructure:"group_link" structs:"group_link"`

	retryAfter time.Duration
	chatID     string
	factory    Factory
}

func newJoinTelegramProcessor(
	ctx context.Context,
	factory Factory,
	quest entity.Quest,
	data map[string]any,
	needParse bool,
) (*joinTelegramProcessor, error) {
	joinTelegram := joinTelegramProcessor{}

	err := mapstructure.Decode(data, &joinTelegram)
	if err != nil {
		xcontext.Logger(ctx).Warnf("Cannot decode map to struct: %v", err)
		return nil, errorx.Unknown
	}

	groupName, err := parseInviteTelegramURL(joinTelegram.GroupLink)
	if err != nil {
		xcontext.Logger(ctx).Debugf("Cannot parse invite telegram link: %v", err)
		return nil, errorx.New(errorx.BadRequest, "Invalid link")
	}

	if groupName == "" {
		return nil, errorx.New(errorx.BadRequest, "Invalid link with an empty group name")
	}

	chatID := "@" + groupName
	if needParse {
		chat, err := factory.telegramEndpoint.GetChat(ctx, chatID)
		if err != nil {
			xcontext.Logger(ctx).Debugf("Cannot get telegram chat: %v", err)
			return nil, errorx.New(errorx.Unavailable,
				"Please use the group link (not invite link) or check the link again")
		}

		if !chat.IsPublic {
			return nil, errorx.New(errorx.Unavailable, "The telegram group must be public")
		}
	}

	joinTelegram.chatID = chatID
	joinTelegram.retryAfter = xcontext.Configs(ctx).Quest.Telegram.ReclaimDelay
	joinTelegram.factory = factory

	return &joinTelegram, nil
}

func (p joinTelegramProcessor) RetryAfter() time.Duration {
	return p.retryAfter
}

func (p *joinTelegramProcessor) GetActionForClaim(ctx context.Context, submissionData string) (ActionForClaim, error) {
	telegramUserID := p.factory.getRequestServiceUserID(ctx, xcontext.Configs(ctx).Auth.Telegram.Name)
	if telegramUserID == "" {
		return nil, errorx.New(errorx.Unavailable, "User has not connected telegram")
	}

	_, err := p.factory.telegramEndpoint.GetMember(ctx, p.chatID, telegramUserID)
	if err != nil {
		xcontext.Logger(ctx).Debugf("Cannot get member: %v", err)
		return Rejected.WithMessage("User has not joined in telegram group"), nil
	}

	return Accepted, nil
}

// Invite Processor
type inviteProcessor struct {
	Number int `mapstructure:"number" structs:"number"`

	retryAfter  time.Duration
	communityID string
	factory     Factory
}

func newInviteProcessor(
	ctx context.Context,
	factory Factory,
	quest entity.Quest,
	data map[string]any,
	needParse bool,
) (*inviteProcessor, error) {
	invite := inviteProcessor{}
	err := mapstructure.Decode(data, &invite)
	if err != nil {
		xcontext.Logger(ctx).Warnf("Cannot decode map to struct: %v", err)
		return nil, errorx.Unknown
	}

	if needParse {
		if invite.Number <= 0 {
			return nil, errorx.New(errorx.BadRequest, "Number of invites must be positive")
		}
	}

	invite.retryAfter = xcontext.Configs(ctx).Quest.InviteReclaimDelay
	invite.communityID = quest.CommunityID.String
	invite.factory = factory

	return &invite, nil
}

func (p inviteProcessor) RetryAfter() time.Duration {
	return p.retryAfter
}

func (p *inviteProcessor) GetActionForClaim(ctx context.Context, submissionData string) (ActionForClaim, error) {
	follower, err := p.factory.followerRepo.Get(ctx, xcontext.RequestUserID(ctx), p.communityID)
	if err != nil {
		xcontext.Logger(ctx).Errorf("Cannot get follower: %v", err)
		return nil, errorx.Unknown
	}

	if follower.InviteCount < uint64(p.Number) {
		return Rejected.WithMessage(
			"Not enough number of invites (got %d, but expected %d)", follower.InviteCount, p.Number), nil
	}

	return Accepted, nil
}<|MERGE_RESOLUTION|>--- conflicted
+++ resolved
@@ -615,12 +615,6 @@
 		return nil, errorx.New(errorx.Unavailable, "User has not connected to discord")
 	}
 
-<<<<<<< HEAD
-	_, err := p.factory.discordEndpoint.GetMember(ctx, p.GuildID, userDiscordID)
-	if err != nil {
-		xcontext.Logger(ctx).Debugf("Failed to check member: %v", err)
-		return Rejected.WithMessage("You has not joined in discord server yet"), nil
-=======
 	member, err := p.factory.discordEndpoint.GetMember(ctx, p.GuildID, userDiscordID)
 	if err != nil {
 		xcontext.Logger(ctx).Debugf("Failed to check member: %v", err)
@@ -629,7 +623,6 @@
 
 	if member.ID == "" {
 		return Rejected.WithMessage("User has not joined in the discord server"), nil
->>>>>>> 5fb3c5fd
 	}
 
 	return Accepted, nil
