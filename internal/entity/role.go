package entity

import "database/sql"

type PermissionFlag uint64

const (
	DELETE_COMMUNITY PermissionFlag = 1 << iota
	EDIT_COMMUNITY
	MANAGE_QUEST
	REVIEW_CLAIMED_QUEST
	MANAGE_CHANNEL
	MANAGE_ROLE
	KICK_MEMBER
	BAN_MEMBER
	TIMEOUT_MEMBER
	MANAGE_LOTTERY
)

type Role struct {
	Base
	CommunityID sql.NullString
	Community   Community `gorm:"foreignKey:CommunityID"`
	Name        string
	Permissions uint64
}

// role-based access control
var RBAC = map[string]PermissionFlag{
	"/deleteCommunity":        DELETE_COMMUNITY,
	"/updateCommunity":        EDIT_COMMUNITY,
	"/updateCommunityDiscord": EDIT_COMMUNITY,
	"/uploadCommunityLogo":    EDIT_COMMUNITY,
	"/updateBadge":            EDIT_COMMUNITY,
	"/getMyReferrals":         EDIT_COMMUNITY,
	"/createQuest":            MANAGE_QUEST,
	"/updateQuest":            MANAGE_QUEST,
	"/updateQuestCategory":    MANAGE_QUEST,
	"/updateQuestPosition":    MANAGE_QUEST,
	"/deleteQuest":            MANAGE_QUEST,
	"/createCategory":         MANAGE_QUEST,
	"/updateCategory":         MANAGE_QUEST,
	"/deleteCategory":         MANAGE_QUEST,
	"/getClaimedQuest":        REVIEW_CLAIMED_QUEST,
	"/getClaimedQuests":       REVIEW_CLAIMED_QUEST,
	"/review":                 REVIEW_CLAIMED_QUEST,
	"/reviewAll":              REVIEW_CLAIMED_QUEST,
	"/givePoint":              REVIEW_CLAIMED_QUEST,
	"/createChannel":          MANAGE_CHANNEL,
<<<<<<< HEAD
	"/createLotteryEvent":     MANAGE_LOTTERY,
=======
	"/deleteMessage":          MANAGE_CHANNEL,
>>>>>>> bb7b38b1
}

const (
	UserBaseRole  string = "user"
	OwnerBaseRole string = "owner"
)<|MERGE_RESOLUTION|>--- conflicted
+++ resolved
@@ -47,11 +47,8 @@
 	"/reviewAll":              REVIEW_CLAIMED_QUEST,
 	"/givePoint":              REVIEW_CLAIMED_QUEST,
 	"/createChannel":          MANAGE_CHANNEL,
-<<<<<<< HEAD
 	"/createLotteryEvent":     MANAGE_LOTTERY,
-=======
 	"/deleteMessage":          MANAGE_CHANNEL,
->>>>>>> bb7b38b1
 }
 
 const (
