package entity

import (
	"database/sql"

	"github.com/questx-lab/backend/pkg/enum"
)

type QuestType string

var (
	// Basic quests
	QuestURL       = enum.New(QuestType("url"))
	QuestImage     = enum.New(QuestType("image"))
	QuestVisitLink = enum.New(QuestType("visit_link"))
	QuestText      = enum.New(QuestType("text"))
	QuestQuiz      = enum.New(QuestType("quiz"))
<<<<<<< HEAD
=======
	QuestEmpty     = enum.New(QuestType("empty"))
	QuestInvite    = enum.New(QuestType("invite"))
>>>>>>> 38b8adb3

	// Twitter quests
	QuestTwitterFollow    = enum.New(QuestType("twitter_follow"))
	QuestTwitterReaction  = enum.New(QuestType("twitter_reaction"))
	QuestTwitterTweet     = enum.New(QuestType("twitter_tweet"))
	QuestTwitterJoinSpace = enum.New(QuestType("twitter_join_space"))

	// Discord quests
	QuestJoinDiscord   = enum.New(QuestType("join_discord"))
	QuestInviteDiscord = enum.New(QuestType("invite_discord"))

	// Telegram quests
	QuestJoinTelegram = enum.New(QuestType("join_telegram"))
)

type RecurrenceType string

var (
	Once    = enum.New(RecurrenceType("once"))
	Daily   = enum.New(RecurrenceType("daily"))
	Weekly  = enum.New(RecurrenceType("weekly"))
	Monthly = enum.New(RecurrenceType("monthly"))
)

type QuestStatusType string

var (
	QuestDraft    = enum.New(QuestStatusType("draft"))
	QuestActive   = enum.New(QuestStatusType("active"))
	QuestArchived = enum.New(QuestStatusType("archived"))
)

type ConditionOpType string

var (
	Or  = enum.New(ConditionOpType("or"))
	And = enum.New(ConditionOpType("and"))
)

type RewardType string

var (
	PointReward       = enum.New(RewardType("points"))
	DiscordRoleReward = enum.New(RewardType("discord_role"))
	CointReward       = enum.New(RewardType("coin"))
)

type ConditionType string

var (
	QuestCondition = enum.New(ConditionType("quest"))
	DateCondition  = enum.New(ConditionType("date"))
)

type Reward struct {
	Type RewardType `json:"type"`
	Data Map        `json:"data"`
}

type Condition struct {
	Type ConditionType `json:"type"`
	Data Map           `json:"data"`
}

type Quest struct {
	Base

	ProjectID sql.NullString
	Project   Project `gorm:"foreignKey:ProjectID"`

	IsTemplate     bool
	Type           QuestType
	Status         QuestStatusType
	Index          int
	Title          string
	Description    []byte `gorm:"type:longtext"`
	CategoryID     sql.NullString
	Category       Category `gorm:"foreignKey:CategoryID"`
	Recurrence     RecurrenceType
	ValidationData Map
	Rewards        Array[Reward]
	ConditionOp    ConditionOpType
	Conditions     Array[Condition]
	IsHighlight    bool
}<|MERGE_RESOLUTION|>--- conflicted
+++ resolved
@@ -15,11 +15,8 @@
 	QuestVisitLink = enum.New(QuestType("visit_link"))
 	QuestText      = enum.New(QuestType("text"))
 	QuestQuiz      = enum.New(QuestType("quiz"))
-<<<<<<< HEAD
-=======
 	QuestEmpty     = enum.New(QuestType("empty"))
 	QuestInvite    = enum.New(QuestType("invite"))
->>>>>>> 38b8adb3
 
 	// Twitter quests
 	QuestTwitterFollow    = enum.New(QuestType("twitter_follow"))
