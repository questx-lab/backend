--- conflicted
+++ resolved
@@ -5,10 +5,6 @@
 
 	Name string `gorm:"unique"`
 
-<<<<<<< HEAD
-	// Assets of game.
-	Map []byte
-=======
 	// Init position.
 	InitX int
 	InitY int
@@ -16,7 +12,6 @@
 	// Assets of game.
 	Map    []byte
 	Player []byte
->>>>>>> 38b8adb3
 
 	MapPath        string
 	TileSetPath    string
