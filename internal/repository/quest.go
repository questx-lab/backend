package repository

import (
	"context"

	"github.com/questx-lab/backend/internal/entity"
	"github.com/questx-lab/backend/pkg/xcontext"
)

type SearchQuestFilter struct {
	Q          string
	ProjectID  string
	CategoryID string
	Offset     int
	Limit      int
}

type QuestRepository interface {
<<<<<<< HEAD
	Create(ctx xcontext.Context, quest *entity.Quest) error
	GetByID(ctx xcontext.Context, id string) (*entity.Quest, error)
	GetList(ctx xcontext.Context, projectID string, offset int, limit int) ([]entity.Quest, error)
	Update(ctx xcontext.Context, data *entity.Quest) error
	Delete(ctx xcontext.Context, data *entity.Quest) error
=======
	Create(ctx context.Context, quest *entity.Quest) error
	GetByID(ctx context.Context, id string) (*entity.Quest, error)
	GetByIDs(ctx context.Context, ids []string) ([]entity.Quest, error)
	GetList(ctx context.Context, filter SearchQuestFilter) ([]entity.Quest, error)
	GetTemplates(ctx context.Context, filter SearchQuestFilter) ([]entity.Quest, error)
	Update(ctx context.Context, data *entity.Quest) error
	Delete(ctx context.Context, data *entity.Quest) error
>>>>>>> 38b8adb3
}

type questRepository struct{}

func NewQuestRepository() *questRepository {
	return &questRepository{}
}

func (r *questRepository) Create(ctx context.Context, quest *entity.Quest) error {
	if err := xcontext.DB(ctx).Create(quest).Error; err != nil {
		return err
	}

	return nil
}

func (r *questRepository) GetList(
	ctx context.Context, filter SearchQuestFilter,
) ([]entity.Quest, error) {
	var result []entity.Quest
	tx := xcontext.DB(ctx).Model(&entity.Quest{}).
		Offset(filter.Offset).
		Limit(filter.Limit).
		Order("created_at DESC").
		Order("is_highlight DESC").
		Where("is_template=false")

	if filter.ProjectID != "" {
		tx = tx.Where("project_id=?", filter.ProjectID)
	}

	if filter.CategoryID != "" {
		tx = tx.Where("category_id=?", filter.CategoryID)
	}

	if filter.Q != "" {
		tx = tx.Select("*, MATCH(title,description) AGAINST (?) as score", filter.Q).
			Where("MATCH(title,description) AGAINST (?) > 0", filter.Q).
			Order("score DESC")
	}

	if err := tx.Find(&result).Error; err != nil {
		return nil, err
	}

	return result, nil
}

func (r *questRepository) GetTemplates(
	ctx context.Context, filter SearchQuestFilter,
) ([]entity.Quest, error) {
	var result []entity.Quest
	tx := xcontext.DB(ctx).Model(&entity.Quest{}).
		Offset(filter.Offset).
		Limit(filter.Limit).
		Order("created_at DESC").
		Where("is_template=true")

	if filter.Q != "" {
		tx = tx.Select("*, MATCH(title,description) AGAINST (?) as score", filter.Q).
			Where("MATCH(title,description) AGAINST (?) > 0", filter.Q).
			Order("score DESC")
	}

	if err := tx.Find(&result).Error; err != nil {
		return nil, err
	}

	return result, nil
}

func (r *questRepository) GetByID(ctx context.Context, id string) (*entity.Quest, error) {
	result := entity.Quest{}
	if err := xcontext.DB(ctx).Take(&result, "id=?", id).Error; err != nil {
		return nil, err
	}

	return &result, nil
}

<<<<<<< HEAD
func (r *questRepository) Update(ctx xcontext.Context, data *entity.Quest) error {
	return ctx.DB().Where("id = ?", data.ID).Updates(data).Error
}

func (r *questRepository) Delete(ctx xcontext.Context, data *entity.Quest) error {
	return ctx.DB().Where("id = ?", data.ID).Delete(data).Error
=======
func (r *questRepository) GetByIDs(ctx context.Context, ids []string) ([]entity.Quest, error) {
	if len(ids) == 0 {
		return nil, nil
	}

	result := []entity.Quest{}
	if err := xcontext.DB(ctx).Find(&result, "id IN (?)", ids).Error; err != nil {
		return nil, err
	}

	return result, nil
}

func (r *questRepository) Update(ctx context.Context, data *entity.Quest) error {
	return xcontext.DB(ctx).
		Omit("is_template", "created_at", "updated_at", "deleted_at", "id").
		Where("id = ?", data.ID).
		Updates(data).Error
}

func (r *questRepository) Delete(ctx context.Context, data *entity.Quest) error {
	return xcontext.DB(ctx).Where("id = ?", data.ID).Delete(data).Error
>>>>>>> 38b8adb3
}<|MERGE_RESOLUTION|>--- conflicted
+++ resolved
@@ -16,13 +16,6 @@
 }
 
 type QuestRepository interface {
-<<<<<<< HEAD
-	Create(ctx xcontext.Context, quest *entity.Quest) error
-	GetByID(ctx xcontext.Context, id string) (*entity.Quest, error)
-	GetList(ctx xcontext.Context, projectID string, offset int, limit int) ([]entity.Quest, error)
-	Update(ctx xcontext.Context, data *entity.Quest) error
-	Delete(ctx xcontext.Context, data *entity.Quest) error
-=======
 	Create(ctx context.Context, quest *entity.Quest) error
 	GetByID(ctx context.Context, id string) (*entity.Quest, error)
 	GetByIDs(ctx context.Context, ids []string) ([]entity.Quest, error)
@@ -30,7 +23,6 @@
 	GetTemplates(ctx context.Context, filter SearchQuestFilter) ([]entity.Quest, error)
 	Update(ctx context.Context, data *entity.Quest) error
 	Delete(ctx context.Context, data *entity.Quest) error
->>>>>>> 38b8adb3
 }
 
 type questRepository struct{}
@@ -111,14 +103,6 @@
 	return &result, nil
 }
 
-<<<<<<< HEAD
-func (r *questRepository) Update(ctx xcontext.Context, data *entity.Quest) error {
-	return ctx.DB().Where("id = ?", data.ID).Updates(data).Error
-}
-
-func (r *questRepository) Delete(ctx xcontext.Context, data *entity.Quest) error {
-	return ctx.DB().Where("id = ?", data.ID).Delete(data).Error
-=======
 func (r *questRepository) GetByIDs(ctx context.Context, ids []string) ([]entity.Quest, error) {
 	if len(ids) == 0 {
 		return nil, nil
@@ -141,5 +125,4 @@
 
 func (r *questRepository) Delete(ctx context.Context, data *entity.Quest) error {
 	return xcontext.DB(ctx).Where("id = ?", data.ID).Delete(data).Error
->>>>>>> 38b8adb3
 }