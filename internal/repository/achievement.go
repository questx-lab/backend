--- conflicted
+++ resolved
@@ -46,15 +46,8 @@
 				{Name: "range_value"},
 			},
 			DoUpdates: clause.Assignments(map[string]interface{}{
-<<<<<<< HEAD
-				// "total_task":  gorm.Expr("total_task + EXCLUDED.total_task"),
-				// "total_point": gorm.Expr("total_point + EXCLUDED.total_point"),
-				"total_task":  gorm.Expr("total_task + EXCLUDED.total_task"),
-				"total_point": gorm.Expr("total_point + EXCLUDED.total_point"),
-=======
 				"total_task":  gorm.Expr("total_task + ?", e.TotalTask),
 				"total_point": gorm.Expr("total_point + ?", e.TotalPoint),
->>>>>>> d2107537
 			}),
 		}).
 		Create(e).Error
