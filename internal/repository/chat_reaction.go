--- conflicted
+++ resolved
@@ -8,28 +8,19 @@
 	"github.com/gocql/gocql"
 	"github.com/questx-lab/backend/internal/entity"
 	"github.com/questx-lab/backend/pkg/reflectutil"
-	"github.com/scylladb/gocqlx/qb"
 	"github.com/scylladb/gocqlx/v2"
 	"github.com/scylladb/gocqlx/v2/qb"
 	"github.com/scylladb/gocqlx/v2/table"
 )
 
 type ChatReactionRepository interface {
-<<<<<<< HEAD
-	// Reactions
-	Create(ctx context.Context, data *entity.ChatReaction) error
-	Get(ctx context.Context, userID string, messageID int64, emoji entity.Emoji) (*entity.ChatReaction, error)
-	Delete(ctx context.Context, messageID int64, userID string, emoji entity.Emoji) error
-	DeleteByMessageID(ctx context.Context, messageID int64) error
-	GetList(ctx context.Context, messageID int64, emoji entity.Emoji, limit int64) ([]*entity.ChatReaction, error)
-=======
 	Add(ctx context.Context, messageID int64, emoji entity.Emoji, userID string) error
 	Remove(ctx context.Context, messageID int64, emoji entity.Emoji, userID string) error
+	RemoveByMessageID(ctx context.Context, messageID int64) error
 	CheckUserReaction(ctx context.Context, userID string, messageID int64, emoji entity.Emoji) (bool, error)
 	Get(ctx context.Context, messageID int64, emoji entity.Emoji) (*entity.ChatReaction, error)
 	GetByMessageID(ctx context.Context, messageID int64) ([]entity.ChatReaction, error)
 	GetByMessageIDs(ctx context.Context, messageIDs []int64) ([]entity.ChatReaction, error)
->>>>>>> 62cc1fec
 }
 
 type chatReactionRepository struct {
@@ -114,17 +105,34 @@
 	return result, nil
 }
 
-<<<<<<< HEAD
-func (r *chatReactionRepository) DeleteByMessageID(ctx context.Context, messageID int64) error {
+func (r *chatReactionRepository) Remove(ctx context.Context, messageID int64, emoji entity.Emoji, userID string) error {
+	stmt, names := r.tbl.UpdateBuilder().RemoveLit("user_ids", fmt.Sprintf("{'%s'}", userID)).ToCql()
+	err := gocqlx.Session.Query(r.session, stmt, names).Bind(messageID, emoji, userID).ExecRelease()
+	if err != nil {
+		return err
+	}
+
+	return nil
+}
+
+func (r *chatReactionRepository) GetList(ctx context.Context, messageID int64, emoji entity.Emoji, limit int64) ([]*entity.ChatReaction, error) {
+	var result []*entity.ChatReaction
+	stmt, names := r.tbl.SelectBuilder().Limit(uint(limit)).ToCql()
+	err := gocqlx.Session.Query(r.session, stmt, names).BindStruct(&entity.ChatReaction{
+		MessageID: messageID,
+		Emoji:     emoji,
+	}).SelectRelease(&result)
+	if err != nil {
+		return nil, err
+	}
+	return result, nil
+}
+
+func (r *chatReactionRepository) RemoveByMessageID(ctx context.Context, messageID int64) error {
 	stmt, names := r.tbl.DeleteBuilder().Where(qb.Eq("message_id")).ToCql()
 	err := gocqlx.Session.Query(r.session, stmt, names).Bind(&entity.ChatReaction{
 		MessageID: messageID,
 	}).ExecRelease()
-=======
-func (r *chatReactionRepository) Remove(ctx context.Context, messageID int64, emoji entity.Emoji, userID string) error {
-	stmt, names := r.tbl.UpdateBuilder().RemoveLit("user_ids", fmt.Sprintf("{'%s'}", userID)).ToCql()
-	err := gocqlx.Session.Query(r.session, stmt, names).Bind(messageID, emoji, userID).ExecRelease()
->>>>>>> 62cc1fec
 	if err != nil {
 		return err
 	}
