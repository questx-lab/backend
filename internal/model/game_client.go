package model

type ServeGameClientRequest struct {
	RoomID string `json:"room_id"`
}

type GameActionServerRequest struct {
	UserID string         `json:"user_id"`
	Type   string         `json:"type"`
	Value  map[string]any `json:"value"`
}

type GameActionClientRequest struct {
	Type  string         `json:"type"`
	Value map[string]any `json:"value"`
}

<<<<<<< HEAD
type GameActionServerRequest struct {
	Type   string         `json:"type"`
	Value  map[string]any `json:"value"`
	UserID string         `json:"user_id,omitempty"`
}

type GameActionClientResponse struct {
	ID     int            `json:"id"`
	Type   string         `json:"type,omitempty"`
	Value  map[string]any `json:"value,omitempty"`
	UserID string         `json:"user_id"`
}

type GameActionServerResponse struct {
	// ID indicates the order of action when it is applied into game state.
	// Action with ID=t is only applied into game state with ID=t-1.
	ID     int            `json:"id,omitempty"`
	UserID string         `json:"user_id,omitempty"`
	Type   string         `json:"type,omitempty"`
	Value  map[string]any `json:"value,omitempty"`
=======
type GameActionResponse struct {
	UserID string         `json:"user_id"`
	To     []string       `json:"-"`
	Type   string         `json:"type"`
	Value  map[string]any `json:"value"`
}

func ClientActionToServerAction(req GameActionClientRequest, userID string) GameActionServerRequest {
	return GameActionServerRequest{
		UserID: userID,
		Type:   req.Type,
		Value:  req.Value,
	}
>>>>>>> 38b8adb3
}<|MERGE_RESOLUTION|>--- conflicted
+++ resolved
@@ -15,28 +15,6 @@
 	Value map[string]any `json:"value"`
 }
 
-<<<<<<< HEAD
-type GameActionServerRequest struct {
-	Type   string         `json:"type"`
-	Value  map[string]any `json:"value"`
-	UserID string         `json:"user_id,omitempty"`
-}
-
-type GameActionClientResponse struct {
-	ID     int            `json:"id"`
-	Type   string         `json:"type,omitempty"`
-	Value  map[string]any `json:"value,omitempty"`
-	UserID string         `json:"user_id"`
-}
-
-type GameActionServerResponse struct {
-	// ID indicates the order of action when it is applied into game state.
-	// Action with ID=t is only applied into game state with ID=t-1.
-	ID     int            `json:"id,omitempty"`
-	UserID string         `json:"user_id,omitempty"`
-	Type   string         `json:"type,omitempty"`
-	Value  map[string]any `json:"value,omitempty"`
-=======
 type GameActionResponse struct {
 	UserID string         `json:"user_id"`
 	To     []string       `json:"-"`
@@ -50,5 +28,4 @@
 		Type:   req.Type,
 		Value:  req.Value,
 	}
->>>>>>> 38b8adb3
 }