package model

// CreateMapRequest is a form data.
type CreateMapRequest struct{}

type CreateMapResponse struct {
	ID string `json:"id"`
}

type CreateRoomRequest struct {
	MapID string `json:"map_id"`
	Name  string `json:"name"`
}

type CreateRoomResponse struct {
<<<<<<< HEAD
	ID string `json:"id,omitempty"`
=======
	ID string `json:"id"`
}

type DeleteMapRequest struct {
	ID string `json:"id"`
}

type DeleteMapResponse struct {
}

type DeleteRoomRequest struct {
	ID string `json:"id"`
}

type DeleteRoomResponse struct {
>>>>>>> 38b8adb3
}

type GetMapInfoRequest struct {
	RoomID string `json:"room_id"`
}

type GetMapInfoResponse struct {
<<<<<<< HEAD
	MapPath        string `json:"map_path,omitempty"`
	TilesetPath    string `json:"tileset_path,omitempty"`
	PlayerImgPath  string `json:"player_img_path,omitempty"`
	PlayerJsonPath string `json:"player_json_path,omitempty"`
=======
	MapPath        string `json:"map_path"`
	TilesetPath    string `json:"tileset_path"`
	PlayerImgPath  string `json:"player_img_path"`
	PlayerJsonPath string `json:"player_json_path"`
>>>>>>> 38b8adb3
}<|MERGE_RESOLUTION|>--- conflicted
+++ resolved
@@ -13,9 +13,6 @@
 }
 
 type CreateRoomResponse struct {
-<<<<<<< HEAD
-	ID string `json:"id,omitempty"`
-=======
 	ID string `json:"id"`
 }
 
@@ -31,7 +28,6 @@
 }
 
 type DeleteRoomResponse struct {
->>>>>>> 38b8adb3
 }
 
 type GetMapInfoRequest struct {
@@ -39,15 +35,19 @@
 }
 
 type GetMapInfoResponse struct {
-<<<<<<< HEAD
+	MapPath        string `json:"map_path"`
+	TilesetPath    string `json:"tileset_path"`
+	PlayerImgPath  string `json:"player_img_path"`
+	PlayerJsonPath string `json:"player_json_path"`
+}
+
+type GetMapInfoRequest struct {
+	RoomID string `json:"room_id"`
+}
+
+type GetMapInfoResponse struct {
 	MapPath        string `json:"map_path,omitempty"`
 	TilesetPath    string `json:"tileset_path,omitempty"`
 	PlayerImgPath  string `json:"player_img_path,omitempty"`
 	PlayerJsonPath string `json:"player_json_path,omitempty"`
-=======
-	MapPath        string `json:"map_path"`
-	TilesetPath    string `json:"tileset_path"`
-	PlayerImgPath  string `json:"player_img_path"`
-	PlayerJsonPath string `json:"player_json_path"`
->>>>>>> 38b8adb3
 }