package model

type UploadImageRequest struct {
}

type UploadImageResponse struct {
<<<<<<< HEAD
	Url string `json:"url"`
}

type UploadAvatarRequest struct {
}

type UploadAvatarResponse struct {
	Urls []string `json:"urls"`
=======
	Url string
>>>>>>> d648aacb
}<|MERGE_RESOLUTION|>--- conflicted
+++ resolved
@@ -4,16 +4,5 @@
 }
 
 type UploadImageResponse struct {
-<<<<<<< HEAD
-	Url string `json:"url"`
-}
-
-type UploadAvatarRequest struct {
-}
-
-type UploadAvatarResponse struct {
-	Urls []string `json:"urls"`
-=======
 	Url string
->>>>>>> d648aacb
 }