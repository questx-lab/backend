package model

var (
	GameActionResponseTopic = "GAME_ACTION_RESPONSE"

<<<<<<< HEAD
	CreateCommunityTopic = "CREATE_COMMUNITY"
=======
	CreateRoomTopic      = "CREATE_ROOM"
	CreateCharacterTopic = "CREATE_CHARACTER"
	GameEnginePingTopic  = "GAME_ENGINE_PING"
>>>>>>> c18bab9a

	ReceiptTransactionTopic = "RECEIPT_TRANSACTION"
	CreateTransactionTopic  = "CREATE_TRANSACTION"
)<|MERGE_RESOLUTION|>--- conflicted
+++ resolved
@@ -1,16 +1,6 @@
 package model
 
 var (
-	GameActionResponseTopic = "GAME_ACTION_RESPONSE"
-
-<<<<<<< HEAD
-	CreateCommunityTopic = "CREATE_COMMUNITY"
-=======
-	CreateRoomTopic      = "CREATE_ROOM"
-	CreateCharacterTopic = "CREATE_CHARACTER"
-	GameEnginePingTopic  = "GAME_ENGINE_PING"
->>>>>>> c18bab9a
-
 	ReceiptTransactionTopic = "RECEIPT_TRANSACTION"
 	CreateTransactionTopic  = "CREATE_TRANSACTION"
 )