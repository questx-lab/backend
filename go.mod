module github.com/questx-lab/backend

go 1.18

require (
<<<<<<< HEAD
	github.com/4kills/go-zlib v1.1.1
=======
	github.com/BurntSushi/toml v1.1.0
>>>>>>> bb7b38b1
	github.com/Shopify/sarama v1.38.1
	github.com/aws/aws-sdk-go v1.44.235
	github.com/blevesearch/bleve/v2 v2.3.8
	github.com/bwmarrin/snowflake v0.3.0
	github.com/coreos/go-oidc/v3 v3.6.0
	github.com/ethereum/go-ethereum v1.11.4
	github.com/fatih/structs v1.1.0
	github.com/getlantern/mockconn v0.0.0-20200818071412-cb30d065a848
	github.com/gocql/gocql v0.0.0-20211015133455-b225f9b53fa1
	github.com/golang-jwt/jwt/v4 v4.4.2
	github.com/golang-migrate/migrate/v4 v4.16.1
	github.com/google/uuid v1.3.0
	github.com/gorilla/sessions v1.2.1
	github.com/gorilla/websocket v1.4.2
	github.com/mitchellh/mapstructure v1.4.1
	github.com/nfnt/resize v0.0.0-20180221191011-83c6a9932646
	github.com/pkg/math v0.0.0-20141027224758-f2ed9e40e245
	github.com/puzpuzpuz/xsync v1.5.2
	github.com/redis/go-redis/v9 v9.0.3
	github.com/rs/cors v1.7.0
	github.com/scylladb/gocqlx/v2 v2.8.0
	github.com/stretchr/testify v1.8.2
	github.com/urfave/cli/v2 v2.17.2-0.20221006022127-8f469abc00aa
	golang.org/x/crypto v0.11.0
	golang.org/x/exp v0.0.0-20230315142452-642cacee5cc0
	golang.org/x/net v0.10.0
	gorm.io/driver/mysql v1.4.7
	gorm.io/driver/sqlite v1.4.4
	gorm.io/gorm v1.24.6
)

require (
	github.com/RoaringBitmap/roaring v0.9.4 // indirect
	github.com/StackExchange/wmi v0.0.0-20180116203802-5d049714c4a6 // indirect
	github.com/bits-and-blooms/bitset v1.7.0 // indirect
	github.com/blevesearch/bleve_index_api v1.0.5 // indirect
	github.com/blevesearch/geo v0.1.17 // indirect
	github.com/blevesearch/go-porterstemmer v1.0.3 // indirect
	github.com/blevesearch/gtreap v0.1.1 // indirect
	github.com/blevesearch/mmap-go v1.0.4 // indirect
	github.com/blevesearch/scorch_segment_api/v2 v2.1.4 // indirect
	github.com/blevesearch/segment v0.9.1 // indirect
	github.com/blevesearch/snowballstem v0.9.0 // indirect
	github.com/blevesearch/upsidedown_store_api v1.0.2 // indirect
	github.com/blevesearch/vellum v1.0.9 // indirect
	github.com/blevesearch/zapx/v11 v11.3.7 // indirect
	github.com/blevesearch/zapx/v12 v12.3.7 // indirect
	github.com/blevesearch/zapx/v13 v13.3.7 // indirect
	github.com/blevesearch/zapx/v14 v14.3.7 // indirect
	github.com/blevesearch/zapx/v15 v15.3.10 // indirect
	github.com/btcsuite/btcd/btcec/v2 v2.3.2 // indirect
	github.com/cespare/xxhash/v2 v2.2.0 // indirect
	github.com/cpuguy83/go-md2man/v2 v2.0.2 // indirect
	github.com/davecgh/go-spew v1.1.1 // indirect
	github.com/deckarep/golang-set/v2 v2.1.0 // indirect
	github.com/decred/dcrd/dcrec/secp256k1/v4 v4.2.0 // indirect
	github.com/dgryski/go-rendezvous v0.0.0-20200823014737-9f7001d12a5f // indirect
	github.com/eapache/go-resiliency v1.3.0 // indirect
	github.com/eapache/go-xerial-snappy v0.0.0-20230111030713-bf00bc1b83b6 // indirect
	github.com/eapache/queue v1.1.0 // indirect
	github.com/fsnotify/fsnotify v1.6.0 // indirect
	github.com/go-jose/go-jose/v3 v3.0.0 // indirect
	github.com/go-ole/go-ole v1.2.1 // indirect
	github.com/go-sql-driver/mysql v1.7.0 // indirect
	github.com/go-stack/stack v1.8.1 // indirect
	github.com/golang/geo v0.0.0-20210211234256-740aa86cb551 // indirect
	github.com/golang/protobuf v1.5.3 // indirect
	github.com/golang/snappy v0.0.5-0.20220116011046-fa5810519dcb // indirect
	github.com/gorilla/securecookie v1.1.1 // indirect
	github.com/hailocab/go-hostpool v0.0.0-20160125115350-e80d13ce29ed // indirect
	github.com/hashicorp/errwrap v1.1.0 // indirect
	github.com/hashicorp/go-multierror v1.1.1 // indirect
	github.com/hashicorp/go-uuid v1.0.3 // indirect
	github.com/holiman/uint256 v1.2.2 // indirect
	github.com/jcmturner/aescts/v2 v2.0.0 // indirect
	github.com/jcmturner/dnsutils/v2 v2.0.0 // indirect
	github.com/jcmturner/gofork v1.7.6 // indirect
	github.com/jcmturner/gokrb5/v8 v8.4.3 // indirect
	github.com/jcmturner/rpc/v2 v2.0.3 // indirect
	github.com/jinzhu/inflection v1.0.0 // indirect
	github.com/jinzhu/now v1.1.5 // indirect
	github.com/jmespath/go-jmespath v0.4.0 // indirect
	github.com/json-iterator/go v1.1.6 // indirect
	github.com/klauspost/compress v1.15.15 // indirect
	github.com/mattn/go-sqlite3 v1.14.16 // indirect
	github.com/modern-go/concurrent v0.0.0-20180306012644-bacd9c7ef1dd // indirect
	github.com/modern-go/reflect2 v1.0.1 // indirect
	github.com/mschoch/smat v0.2.0 // indirect
	github.com/pierrec/lz4/v4 v4.1.17 // indirect
	github.com/pmezard/go-difflib v1.0.0 // indirect
	github.com/rcrowley/go-metrics v0.0.0-20201227073835-cf1acfcdf475 // indirect
	github.com/russross/blackfriday/v2 v2.1.0 // indirect
	github.com/scylladb/go-reflectx v1.0.1 // indirect
	github.com/shirou/gopsutil v3.21.4-0.20210419000835-c7a38de76ee5+incompatible // indirect
	github.com/tklauser/go-sysconf v0.3.5 // indirect
	github.com/tklauser/numcpus v0.2.2 // indirect
	github.com/xrash/smetrics v0.0.0-20201216005158-039620a65673 // indirect
	go.etcd.io/bbolt v1.3.5 // indirect
	go.uber.org/atomic v1.7.0 // indirect
	golang.org/x/oauth2 v0.8.0 // indirect
	golang.org/x/sys v0.10.0 // indirect
	google.golang.org/appengine v1.6.7 // indirect
	google.golang.org/protobuf v1.30.0 // indirect
	gopkg.in/inf.v0 v0.9.1 // indirect
	gopkg.in/natefinch/npipe.v2 v2.0.0-20160621034901-c1b8fa8bdcce // indirect
	gopkg.in/yaml.v3 v3.0.1 // indirect
)<|MERGE_RESOLUTION|>--- conflicted
+++ resolved
@@ -3,11 +3,6 @@
 go 1.18
 
 require (
-<<<<<<< HEAD
-	github.com/4kills/go-zlib v1.1.1
-=======
-	github.com/BurntSushi/toml v1.1.0
->>>>>>> bb7b38b1
 	github.com/Shopify/sarama v1.38.1
 	github.com/aws/aws-sdk-go v1.44.235
 	github.com/blevesearch/bleve/v2 v2.3.8
