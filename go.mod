module github.com/questx-lab/backend

go 1.18

require (
	github.com/BurntSushi/toml v1.1.0
	github.com/Shopify/sarama v1.38.1
	github.com/aws/aws-sdk-go v1.44.235
	github.com/blevesearch/bleve/v2 v2.3.8
	github.com/coreos/go-oidc/v3 v3.6.0
	github.com/ethereum/go-ethereum v1.11.4
	github.com/fatih/structs v1.1.0
	github.com/getlantern/mockconn v0.0.0-20200818071412-cb30d065a848
	github.com/golang-jwt/jwt/v4 v4.3.0
	github.com/google/uuid v1.3.0
	github.com/gorilla/sessions v1.2.1
	github.com/gorilla/websocket v1.4.2
	github.com/mitchellh/mapstructure v1.4.1
	github.com/nfnt/resize v0.0.0-20180221191011-83c6a9932646
	github.com/pkg/math v0.0.0-20141027224758-f2ed9e40e245
	github.com/puzpuzpuz/xsync v1.5.2
	github.com/redis/go-redis/v9 v9.0.3
	github.com/rs/cors v1.7.0
	github.com/stretchr/testify v1.8.2
	github.com/urfave/cli/v2 v2.17.2-0.20221006022127-8f469abc00aa
	golang.org/x/crypto v0.6.0
	golang.org/x/exp v0.0.0-20230206171751-46f607a40771
	golang.org/x/net v0.10.0
	gorm.io/driver/mysql v1.4.7
	gorm.io/driver/sqlite v1.4.4
	gorm.io/gorm v1.24.6
)

require (
	github.com/RoaringBitmap/roaring v0.9.4 // indirect
	github.com/StackExchange/wmi v0.0.0-20180116203802-5d049714c4a6 // indirect
	github.com/bits-and-blooms/bitset v1.2.0 // indirect
	github.com/blevesearch/bleve_index_api v1.0.5 // indirect
	github.com/blevesearch/geo v0.1.17 // indirect
	github.com/blevesearch/go-porterstemmer v1.0.3 // indirect
	github.com/blevesearch/gtreap v0.1.1 // indirect
	github.com/blevesearch/mmap-go v1.0.4 // indirect
	github.com/blevesearch/scorch_segment_api/v2 v2.1.4 // indirect
	github.com/blevesearch/segment v0.9.1 // indirect
	github.com/blevesearch/snowballstem v0.9.0 // indirect
	github.com/blevesearch/upsidedown_store_api v1.0.2 // indirect
	github.com/blevesearch/vellum v1.0.9 // indirect
	github.com/blevesearch/zapx/v11 v11.3.7 // indirect
	github.com/blevesearch/zapx/v12 v12.3.7 // indirect
	github.com/blevesearch/zapx/v13 v13.3.7 // indirect
	github.com/blevesearch/zapx/v14 v14.3.7 // indirect
	github.com/blevesearch/zapx/v15 v15.3.10 // indirect
	github.com/btcsuite/btcd/btcec/v2 v2.2.0 // indirect
	github.com/cespare/xxhash/v2 v2.2.0 // indirect
	github.com/cpuguy83/go-md2man/v2 v2.0.2 // indirect
	github.com/davecgh/go-spew v1.1.1 // indirect
	github.com/deckarep/golang-set/v2 v2.1.0 // indirect
	github.com/decred/dcrd/dcrec/secp256k1/v4 v4.0.1 // indirect
	github.com/dgryski/go-rendezvous v0.0.0-20200823014737-9f7001d12a5f // indirect
	github.com/eapache/go-resiliency v1.3.0 // indirect
	github.com/eapache/go-xerial-snappy v0.0.0-20230111030713-bf00bc1b83b6 // indirect
	github.com/eapache/queue v1.1.0 // indirect
	github.com/go-jose/go-jose/v3 v3.0.0 // indirect
	github.com/go-ole/go-ole v1.2.1 // indirect
	github.com/go-sql-driver/mysql v1.7.0 // indirect
	github.com/go-stack/stack v1.8.1 // indirect
	github.com/golang/geo v0.0.0-20210211234256-740aa86cb551 // indirect
	github.com/golang/protobuf v1.5.3 // indirect
	github.com/golang/snappy v0.0.4 // indirect
	github.com/gorilla/securecookie v1.1.1 // indirect
	github.com/hashicorp/errwrap v1.0.0 // indirect
	github.com/hashicorp/go-multierror v1.1.1 // indirect
	github.com/hashicorp/go-uuid v1.0.3 // indirect
	github.com/jcmturner/aescts/v2 v2.0.0 // indirect
	github.com/jcmturner/dnsutils/v2 v2.0.0 // indirect
	github.com/jcmturner/gofork v1.7.6 // indirect
	github.com/jcmturner/gokrb5/v8 v8.4.3 // indirect
	github.com/jcmturner/rpc/v2 v2.0.3 // indirect
	github.com/jinzhu/inflection v1.0.0 // indirect
	github.com/jinzhu/now v1.1.5 // indirect
	github.com/jmespath/go-jmespath v0.4.0 // indirect
	github.com/json-iterator/go v0.0.0-20171115153421-f7279a603ede // indirect
	github.com/klauspost/compress v1.15.15 // indirect
	github.com/mattn/go-sqlite3 v1.14.16 // indirect
	github.com/mschoch/smat v0.2.0 // indirect
	github.com/pierrec/lz4/v4 v4.1.17 // indirect
	github.com/pmezard/go-difflib v1.0.0 // indirect
	github.com/rcrowley/go-metrics v0.0.0-20201227073835-cf1acfcdf475 // indirect
	github.com/russross/blackfriday/v2 v2.1.0 // indirect
	github.com/shirou/gopsutil v3.21.4-0.20210419000835-c7a38de76ee5+incompatible // indirect
	github.com/tklauser/go-sysconf v0.3.5 // indirect
	github.com/tklauser/numcpus v0.2.2 // indirect
	github.com/xrash/smetrics v0.0.0-20201216005158-039620a65673 // indirect
	go.etcd.io/bbolt v1.3.5 // indirect
<<<<<<< HEAD
=======
	golang.org/x/net v0.10.0 // indirect
>>>>>>> 24d3f55c
	golang.org/x/oauth2 v0.8.0 // indirect
	golang.org/x/sys v0.8.0 // indirect
	google.golang.org/appengine v1.6.7 // indirect
	google.golang.org/protobuf v1.30.0 // indirect
	gopkg.in/natefinch/npipe.v2 v2.0.0-20160621034901-c1b8fa8bdcce // indirect
	gopkg.in/yaml.v3 v3.0.1 // indirect
)<|MERGE_RESOLUTION|>--- conflicted
+++ resolved
@@ -92,10 +92,7 @@
 	github.com/tklauser/numcpus v0.2.2 // indirect
 	github.com/xrash/smetrics v0.0.0-20201216005158-039620a65673 // indirect
 	go.etcd.io/bbolt v1.3.5 // indirect
-<<<<<<< HEAD
-=======
 	golang.org/x/net v0.10.0 // indirect
->>>>>>> 24d3f55c
 	golang.org/x/oauth2 v0.8.0 // indirect
 	golang.org/x/sys v0.8.0 // indirect
 	google.golang.org/appengine v1.6.7 // indirect
