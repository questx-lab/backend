--- conflicted
+++ resolved
@@ -22,13 +22,10 @@
 	gameCenter := gamecenter.NewGameCenter(
 		s.ctx,
 		s.gameRepo,
+		s.gameLuckyboxRepo,
 		s.gameCharacterRepo,
 		s.communityRepo,
-<<<<<<< HEAD
-=======
-		s.publisher,
 		s.storage,
->>>>>>> c18bab9a
 	)
 	if err := gameCenter.Init(s.ctx); err != nil {
 		return err
@@ -42,21 +39,12 @@
 		go gameCenter.ScheduleLuckyboxEvent(s.ctx)
 	})
 
-<<<<<<< HEAD
 	rpcHandler := rpc.NewServer()
 	defer rpcHandler.Stop()
 	err := rpcHandler.RegisterName(cfg.GameCenterServer.RPCName, gameCenter)
 	if err != nil {
 		return err
 	}
-=======
-	subscriber := kafka.NewSubscriber(
-		"GameCenter",
-		[]string{xcontext.Configs(s.ctx).Kafka.Addr},
-		[]string{model.CreateRoomTopic, model.CreateCharacterTopic, model.GameEnginePingTopic},
-		gameCenter.HandleEvent,
-	)
->>>>>>> c18bab9a
 
 	xcontext.Logger(s.ctx).Infof("Start game center successfully")
 	httpSrv := &http.Server{
