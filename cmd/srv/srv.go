--- conflicted
+++ resolved
@@ -23,6 +23,7 @@
 	"github.com/questx-lab/backend/pkg/authenticator"
 	"github.com/questx-lab/backend/pkg/blockchain/eth"
 	interfaze "github.com/questx-lab/backend/pkg/blockchain/interface"
+	"github.com/questx-lab/backend/pkg/cqlutil"
 	"github.com/questx-lab/backend/pkg/kafka"
 	"github.com/questx-lab/backend/pkg/logger"
 	"github.com/questx-lab/backend/pkg/pubsub"
@@ -58,6 +59,7 @@
 	payRewardRepo             repository.PayRewardRepository
 	blockchainTransactionRepo repository.BlockChainTransactionRepository
 	roleRepo                  repository.RoleRepository
+	chatMessageRepo           repository.ChatMessageRepository
 
 	userDomain      domain.UserDomain
 	authDomain      domain.AuthDomain
@@ -73,11 +75,8 @@
 	followerDomain     domain.FollowerDomain
 	payRewardDomain    domain.PayRewardDomain
 	badgeDomain        domain.BadgeDomain
-<<<<<<< HEAD
 	chatDomain         domain.ChatDomain
-=======
 	roleVerifier       *common.CommunityRoleVerifier
->>>>>>> 4d27b3b5
 
 	publisher       pubsub.Publisher
 	storage         storage.Storage
@@ -313,6 +312,23 @@
 	if err := migration.Migrate(s.ctx, s.twitterEndpoint); err != nil {
 		panic(err)
 	}
+}
+
+func (s *srv) loadScyllaDB() error {
+	cfg := xcontext.Configs(s.ctx)
+	cluster := cqlutil.CreateCluster(cfg.ScyllaDB.KeySpace, cfg.ScyllaDB.Addr)
+
+	session, err := gocqlx.WrapSession(cluster.CreateSession())
+	if err != nil {
+		panic(err)
+	}
+
+	s.scyllaDBSession = session
+	if err := migration.MigrateScyllaDB(s.ctx, s.scyllaDBSession); err != nil {
+		panic(err)
+	}
+
+	return nil
 }
 
 func (s *srv) loadStorage() {
@@ -356,6 +372,7 @@
 	s.badgeDetailRepo = repository.NewBadgeDetailRepository()
 	s.payRewardRepo = repository.NewPayRewardRepository()
 	s.blockchainTransactionRepo = repository.NewBlockChainTransactionRepository()
+	s.chatMessageRepo = repository.NewChatMessageRepository(s.scyllaDBSession)
 }
 
 func (s *srv) loadBadgeManager() {
@@ -407,7 +424,7 @@
 	s.followerDomain = domain.NewFollowerDomain(s.userRepo, s.followerRepo, s.communityRepo, s.roleVerifier)
 	s.payRewardDomain = domain.NewPayRewardDomain(s.payRewardRepo, s.blockchainTransactionRepo, cfg.Eth, s.dispatchers, s.watchers, s.ethClients)
 	s.badgeDomain = domain.NewBadgeDomain(s.badgeRepo, s.badgeDetailRepo, s.communityRepo, s.badgeManager)
-	s.chatDomain = domain.NewChatDomain(notificationEngineCaller)
+	s.chatDomain = domain.NewChatDomain(s.chatMessageRepo, notificationEngineCaller)
 }
 
 func (s *srv) loadPublisher() {
