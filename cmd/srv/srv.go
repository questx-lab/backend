--- conflicted
+++ resolved
@@ -9,6 +9,7 @@
 
 	"github.com/questx-lab/backend/config"
 	"github.com/questx-lab/backend/internal/domain"
+	"github.com/questx-lab/backend/internal/entity"
 	"github.com/questx-lab/backend/internal/middleware"
 	"github.com/questx-lab/backend/internal/repository"
 	"github.com/questx-lab/backend/pkg/api/twitter"
@@ -20,10 +21,7 @@
 
 	"github.com/redis/go-redis/v9"
 	"github.com/urfave/cli/v2"
-<<<<<<< HEAD
-=======
 	"gorm.io/driver/mysql"
->>>>>>> f95f9555
 	"gorm.io/gorm"
 )
 
@@ -32,7 +30,6 @@
 
 	authVerifier *middleware.AuthVerifier
 
-<<<<<<< HEAD
 	userRepo          repository.UserRepository
 	oauth2Repo        repository.OAuth2Repository
 	projectRepo       repository.ProjectRepository
@@ -46,21 +43,6 @@
 	refreshTokenRepo  repository.RefreshTokenRepository
 	roomRepo          repository.RoomRepository
 	userAggregateRepo repository.UserAggregateRepository
-=======
-	userRepo         repository.UserRepository
-	oauth2Repo       repository.OAuth2Repository
-	projectRepo      repository.ProjectRepository
-	questRepo        repository.QuestRepository
-	categoryRepo     repository.CategoryRepository
-	collaboratorRepo repository.CollaboratorRepository
-	claimedQuestRepo repository.ClaimedQuestRepository
-	participantRepo  repository.ParticipantRepository
-	fileRepo         repository.FileRepository
-	apiKeyRepo       repository.APIKeyRepository
-	refreshTokenRepo repository.RefreshTokenRepository
-	roomRepo         repository.RoomRepository
-	achievementRepo  repository.UserAggregateRepository
->>>>>>> f95f9555
 
 	userDomain         domain.UserDomain
 	authDomain         domain.AuthDomain
@@ -186,34 +168,13 @@
 			Cert: getEnv("SERVER_CERT", "cert"),
 			Key:  getEnv("SERVER_KEY", "key"),
 		},
-<<<<<<< HEAD
 		Redis: config.RedisConfigs{
 			Addr: getEnv("REDIS_ADDRESS", "localhost:6379"),
 		},
-=======
->>>>>>> f95f9555
 	}
 }
 
 func (s *srv) loadDatabase() {
-<<<<<<< HEAD
-	// var err error
-	// s.db, err = gorm.Open(mysql.New(mysql.Config{
-	// 	DSN:                       s.configs.Database.ConnectionString(), // data source name
-	// 	DefaultStringSize:         256,                                   // default size for string fields
-	// 	DisableDatetimePrecision:  true,                                  // disable datetime precision, which not supported before MySQL 5.6
-	// 	DontSupportRenameIndex:    true,                                  // drop & create when rename index, rename index not supported before MySQL 5.7, MariaDB
-	// 	DontSupportRenameColumn:   true,                                  // `change` when rename column, rename column not supported before MySQL 8, MariaDB
-	// 	SkipInitializeWithVersion: false,                                 // auto configure based on currently MySQL version
-	// }), &gorm.Config{})
-	// if err != nil {
-	// 	panic(err)
-	// }
-
-	// if err := entity.MigrateTable(s.db); err != nil {
-	// 	panic(err)
-	// }
-=======
 	var err error
 	s.db, err = gorm.Open(mysql.New(mysql.Config{
 		DSN:                       s.configs.Database.ConnectionString(), // data source name
@@ -230,7 +191,6 @@
 	if err := entity.MigrateTable(s.db); err != nil {
 		panic(err)
 	}
->>>>>>> f95f9555
 
 	s.redisClient = redisutil.NewClient(s.configs.Redis.Addr)
 }
@@ -260,11 +220,7 @@
 	s.apiKeyRepo = repository.NewAPIKeyRepository()
 	s.refreshTokenRepo = repository.NewRefreshTokenRepository()
 	s.roomRepo = repository.NewRoomRepository()
-<<<<<<< HEAD
 	s.userAggregateRepo = repository.NewUserAggregateRepository()
-=======
-	s.achievementRepo = repository.NewUserAggregateRepository()
->>>>>>> f95f9555
 }
 
 func (s *srv) loadDomains() {
@@ -281,10 +237,7 @@
 	s.fileDomain = domain.NewFileDomain(s.storage, s.fileRepo, s.configs.File)
 	s.apiKeyDomain = domain.NewAPIKeyDomain(s.apiKeyRepo, s.collaboratorRepo)
 	s.wsDomain = domain.NewWsDomain(s.roomRepo, s.authVerifier)
-<<<<<<< HEAD
 	s.statisticDomain = domain.NewStatisticDomain(s.userAggregateRepo)
-=======
->>>>>>> f95f9555
 }
 
 func (s *srv) loadRouter() {
