--- conflicted
+++ resolved
@@ -39,32 +39,6 @@
 type srv struct {
 	ctx context.Context
 
-<<<<<<< HEAD
-	userRepo                  repository.UserRepository
-	oauth2Repo                repository.OAuth2Repository
-	communityRepo             repository.CommunityRepository
-	questRepo                 repository.QuestRepository
-	categoryRepo              repository.CategoryRepository
-	claimedQuestRepo          repository.ClaimedQuestRepository
-	followerRepo              repository.FollowerRepository
-	followerRoleRepo          repository.FollowerRoleRepository
-	fileRepo                  repository.FileRepository
-	apiKeyRepo                repository.APIKeyRepository
-	refreshTokenRepo          repository.RefreshTokenRepository
-	gameRepo                  repository.GameRepository
-	gameLuckyboxRepo          repository.GameLuckyboxRepository
-	gameCharacterRepo         repository.GameCharacterRepository
-	badgeRepo                 repository.BadgeRepository
-	badgeDetailRepo           repository.BadgeDetailRepository
-	payRewardRepo             repository.PayRewardRepository
-	blockchainTransactionRepo repository.BlockChainTransactionRepository
-	roleRepo                  repository.RoleRepository
-	chatMessageRepo           repository.ChatMessageRepository
-	chatChannelRepo           repository.ChatChannelRepository
-	chatMemberRepo            repository.ChatMemberRepository
-	chatReactionRepo          repository.ChatReactionRepository
-	chatChannelBucketRepo     repository.ChatChannelBucketRepository
-=======
 	userRepo              repository.UserRepository
 	oauth2Repo            repository.OAuth2Repository
 	communityRepo         repository.CommunityRepository
@@ -90,17 +64,13 @@
 	chatReactionRepo      repository.ChatReactionRepository
 	chatChannelBucketRepo repository.ChatChannelBucketRepository
 	lotteryRepo           repository.LotteryRepository
->>>>>>> eb9c4502
 
 	userDomain         domain.UserDomain
 	authDomain         domain.AuthDomain
 	communityDomain    domain.CommunityDomain
 	questDomain        domain.QuestDomain
 	categoryDomain     domain.CategoryDomain
-<<<<<<< HEAD
 	roleDomain         domain.RoleDomain
-=======
->>>>>>> eb9c4502
 	claimedQuestDomain domain.ClaimedQuestDomain
 	fileDomain         domain.FileDomain
 	apiKeyDomain       domain.APIKeyDomain
@@ -488,12 +458,9 @@
 	s.chatDomain = domain.NewChatDomain(s.communityRepo, s.chatMessageRepo, s.chatChannelRepo,
 		s.chatReactionRepo, s.chatMemberRepo, s.chatChannelBucketRepo, s.userRepo, notificationEngineCaller,
 		s.roleVerifier)
-<<<<<<< HEAD
 	s.roleDomain = domain.NewRoleDomain(s.roleRepo, s.communityRepo, s.roleVerifier)
-=======
 	s.lotteryDomain = domain.NewLotteryDomain(s.lotteryRepo, s.followerRepo, s.communityRepo,
 		s.roleVerifier, s.questFactory)
->>>>>>> eb9c4502
 }
 
 func (s *srv) loadPublisher() {
