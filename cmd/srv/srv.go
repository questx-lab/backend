package main

import (
	"context"
	"fmt"
	"net/http"
	"os"
	"strconv"
	"time"

	"github.com/questx-lab/backend/config"
	"github.com/questx-lab/backend/internal/domain"
	"github.com/questx-lab/backend/internal/entity"
	"github.com/questx-lab/backend/internal/middleware"
	"github.com/questx-lab/backend/internal/repository"
	"github.com/questx-lab/backend/pkg/authenticator"
	"github.com/questx-lab/backend/pkg/router"
	"github.com/questx-lab/backend/pkg/storage"

	"gorm.io/driver/mysql"
	"gorm.io/gorm"
)

type srv struct {
	userRepo         repository.UserRepository
	oauth2Repo       repository.OAuth2Repository
	projectRepo      repository.ProjectRepository
	questRepo        repository.QuestRepository
	categoryRepo     repository.CategoryRepository
	collaboratorRepo repository.CollaboratorRepository
	claimedQuestRepo repository.ClaimedQuestRepository
	participantRepo  repository.ParticipantRepository
	fileRepo         repository.FileRepository
	apiKeyRepo       repository.APIKeyRepository
	refreshTokenRepo repository.RefreshTokenRepository

	userDomain         domain.UserDomain
	authDomain         domain.AuthDomain
	projectDomain      domain.ProjectDomain
	questDomain        domain.QuestDomain
	categoryDomain     domain.CategoryDomain
	collaboratorDomain domain.CollaboratorDomain
	claimedQuestDomain domain.ClaimedQuestDomain
	fileDomain         domain.FileDomain
	apiKeyDomain       domain.APIKeyDomain

	router *router.Router

	db *gorm.DB

	configs *config.Configs

	server *http.Server

	storage storage.Storage
}

func getEnv(key, fallback string) string {
	value, exists := os.LookupEnv(key)
	if !exists {
		value = fallback
	}
	return value
}

func (s *srv) loadConfig() {
	accessTokenDuration, err := time.ParseDuration(getEnv("ACCESS_TOKEN_DURATION", "5m"))
	if err != nil {
		panic(err)
	}

<<<<<<< HEAD
=======
	refreshTokenDuration, err := time.ParseDuration(getEnv("REFRESH_TOKEN_DURATION", "20m"))
	if err != nil {
		panic(err)
	}

>>>>>>> 1273bba5
	maxUploadSize, _ := strconv.Atoi(getEnv("MAX_UPLOAD_FILE", "2"))
	s.configs = &config.Configs{
		Env: getEnv("ENV", "local"),
		Server: config.ServerConfigs{
			Host: getEnv("HOST", "localhost"),
			Port: getEnv("PORT", "8080"),
			Cert: getEnv("SERVER_CERT", "cert"),
			Key:  getEnv("SERVER_KEY", "key"),
		},
		Auth: config.AuthConfigs{
			CallbackURL: os.Getenv("AUTH_CALLBACK_URL"),
			TokenSecret: getEnv("TOKEN_SECRET", "token_secret"),
			AccessToken: config.TokenConfigs{
				Name:       "access_token",
				Expiration: accessTokenDuration,
			},
			RefreshToken: config.TokenConfigs{
				Name:       "refresh_token",
				Expiration: refreshTokenDuration,
			},
			Google: config.OAuth2Config{
				Name:         "google",
				Issuer:       "https://accounts.google.com",
				ClientID:     getEnv("OAUTH2_GOOGLE_CLIENT_ID", "client_id"),
				ClientSecret: getEnv("OAUTH2_GOOGLE_CLIENT_SECRET", "secret_id"),
				IDField:      "email",
			},
		},
		Database: config.DatabaseConfigs{
			Host:     getEnv("MYSQL_HOST", "mysql"),
			Port:     getEnv("MYSQL_PORT", "3306"),
			User:     getEnv("MYSQL_USER", "mysql"),
			Password: getEnv("MYSQL_PASSWORD", "mysql"),
			Database: getEnv("MYSQL_DATABASE", "questx"),
		},
		Session: config.SessionConfigs{
			Secret: getEnv("AUTH_SESSION_SECRET", "secret"),
			Name:   "auth_session",
		},
		Storage: storage.S3Configs{
			Region:    getEnv("STORAGE_REGION", "auto"),
			Endpoint:  getEnv("STORAGE_ENDPOINT", "localhost:9000"),
			AccessKey: getEnv("STORAGE_ACCESS_KEY", "access_key"),
			SecretKey: getEnv("STORAGE_SECRET_KEY", "secret_key"),
			Env:       getEnv("ENV", "local"),
		},
		File: config.FileConfigs{
			MaxSize: maxUploadSize,
		},
	}
}

func (s *srv) loadDatabase() {
	var err error
	s.db, err = gorm.Open(mysql.New(mysql.Config{
		DSN:                       s.configs.Database.ConnectionString(), // data source name
		DefaultStringSize:         256,                                   // default size for string fields
		DisableDatetimePrecision:  true,                                  // disable datetime precision, which not supported before MySQL 5.6
		DontSupportRenameIndex:    true,                                  // drop & create when rename index, rename index not supported before MySQL 5.7, MariaDB
		DontSupportRenameColumn:   true,                                  // `change` when rename column, rename column not supported before MySQL 8, MariaDB
		SkipInitializeWithVersion: false,                                 // auto configure based on currently MySQL version
	}), &gorm.Config{})
	if err != nil {
		panic(err)
	}

	if err := entity.MigrateTable(s.db); err != nil {
		panic(err)
	}
}

func (s *srv) loadStorage() {
	s.storage = storage.NewS3Storage(&s.configs.Storage)
}

func (s *srv) loadRepos() {
	s.userRepo = repository.NewUserRepository()
	s.oauth2Repo = repository.NewOAuth2Repository()
	s.projectRepo = repository.NewProjectRepository()
	s.questRepo = repository.NewQuestRepository()
	s.categoryRepo = repository.NewCategoryRepository()
	s.collaboratorRepo = repository.NewCollaboratorRepository()
	s.claimedQuestRepo = repository.NewClaimedQuestRepository()
	s.participantRepo = repository.NewParticipantRepository()
	s.fileRepo = repository.NewFileRepository()
	s.apiKeyRepo = repository.NewAPIKeyRepository()
	s.refreshTokenRepo = repository.NewRefreshTokenRepository()
}

func (s *srv) loadDomains() {
	oauth2Configs := setupOAuth2(*s.configs, s.configs.Auth.Google)
	s.authDomain = domain.NewAuthDomain(s.userRepo, s.refreshTokenRepo, s.oauth2Repo, oauth2Configs)
	s.userDomain = domain.NewUserDomain(s.userRepo, s.participantRepo)
	s.projectDomain = domain.NewProjectDomain(s.projectRepo, s.collaboratorRepo)
	s.questDomain = domain.NewQuestDomain(s.questRepo, s.projectRepo, s.categoryRepo, s.collaboratorRepo)
	s.categoryDomain = domain.NewCategoryDomain(s.categoryRepo, s.projectRepo, s.collaboratorRepo)
	s.collaboratorDomain = domain.NewCollaboratorDomain(s.projectRepo, s.collaboratorRepo, s.userRepo)
	s.claimedQuestDomain = domain.NewClaimedQuestDomain(
		s.claimedQuestRepo, s.questRepo, s.collaboratorRepo, s.participantRepo)
	s.fileDomain = domain.NewFileDomain(s.storage, s.fileRepo, s.configs.File)
	s.apiKeyDomain = domain.NewAPIKeyDomain(s.apiKeyRepo, s.collaboratorRepo)
}

func (s *srv) loadRouter() {
	s.router = router.New(s.db, *s.configs)
	s.router.Static("/", "./web")
	s.router.AddCloser(middleware.Logger())

	// Auth API
	authRouter := s.router.Branch()
	authRouter.After(middleware.HandleSaveSession())
	authRouter.After(middleware.HandleSetAccessToken())
	authRouter.After(middleware.HandleRedirect())
	{
		router.GET(authRouter, "/oauth2/login", s.authDomain.OAuth2Login)
		router.GET(authRouter, "/oauth2/callback", s.authDomain.OAuth2Callback)
		router.GET(authRouter, "/wallet/login", s.authDomain.WalletLogin)
		router.GET(authRouter, "/wallet/verify", s.authDomain.WalletVerify)
		router.POST(authRouter, "/refresh", s.authDomain.Refresh)
	}

	// These following APIs need authentication with only Access Token.
	onlyTokenAuthRouter := s.router.Branch()
	authVerifier := middleware.NewAuthVerifier().WithAccessToken()
	onlyTokenAuthRouter.Before(authVerifier.Middleware())
	{
		// User API
		router.GET(onlyTokenAuthRouter, "/getUser", s.userDomain.GetUser)
		router.GET(onlyTokenAuthRouter, "/getParticipant", s.userDomain.GetParticipant)
		router.POST(onlyTokenAuthRouter, "/joinProject", s.userDomain.JoinProject)

		// Project API
		router.POST(onlyTokenAuthRouter, "/createProject", s.projectDomain.Create)
		router.POST(onlyTokenAuthRouter, "/updateProjectByID", s.projectDomain.UpdateByID)
		router.POST(onlyTokenAuthRouter, "/deleteProjectByID", s.projectDomain.DeleteByID)

		// API-Key API
		router.POST(onlyTokenAuthRouter, "/generateAPIKey", s.apiKeyDomain.Generate)
		router.POST(onlyTokenAuthRouter, "/regenerateAPIKey", s.apiKeyDomain.Regenerate)
		router.POST(onlyTokenAuthRouter, "/revokeAPIKey", s.apiKeyDomain.Revoke)

		// Collaborator API
		router.GET(onlyTokenAuthRouter, "/getListCategory", s.categoryDomain.GetList)

		// Quest API
		router.POST(onlyTokenAuthRouter, "/createQuest", s.questDomain.Create)
		router.POST(onlyTokenAuthRouter, "/updateQuest", s.questDomain.Update)

		// Category API
		router.POST(onlyTokenAuthRouter, "/createCategory", s.categoryDomain.Create)
		router.POST(onlyTokenAuthRouter, "/updateCategoryByID", s.categoryDomain.UpdateByID)
		router.POST(onlyTokenAuthRouter, "/deleteCategoryByID", s.categoryDomain.DeleteByID)

		// Collaborator API
		router.GET(onlyTokenAuthRouter, "/getListCollaborator", s.collaboratorDomain.GetList)
		router.POST(onlyTokenAuthRouter, "/createCollaborator", s.collaboratorDomain.Create)
		router.POST(onlyTokenAuthRouter, "/updateCollaboratorByID", s.collaboratorDomain.UpdateRole)
		router.POST(onlyTokenAuthRouter, "/deleteCollaboratorByID", s.collaboratorDomain.Delete)

		// Claimed Quest API
		router.POST(onlyTokenAuthRouter, "/claim", s.claimedQuestDomain.Claim)

		router.POST(onlyTokenAuthRouter, "/uploadImage", s.fileDomain.UploadImage)
<<<<<<< HEAD
		router.POST(onlyTokenAuthRouter, "/uploadAvatar", s.fileDomain.UploadAvatar)

=======
>>>>>>> 1273bba5
	}

	// These following APIs support authentication with both Access Token and API Key.
	tokenAndKeyAuthRouter := s.router.Branch()
	authVerifier = middleware.NewAuthVerifier().WithAccessToken().WithAPIKey(s.apiKeyRepo)
	tokenAndKeyAuthRouter.Before(authVerifier.Middleware())
	{
		router.GET(tokenAndKeyAuthRouter, "/getClaimedQuest", s.claimedQuestDomain.Get)
		router.GET(tokenAndKeyAuthRouter, "/getListClaimedQuest", s.claimedQuestDomain.GetList)
		router.GET(tokenAndKeyAuthRouter, "/getPendingClaimedQuestList", s.claimedQuestDomain.GetPendingList)
		router.POST(tokenAndKeyAuthRouter, "/reviewClaimedQuest", s.claimedQuestDomain.ReviewClaimedQuest)
	}

	// Public API.
	router.GET(s.router, "/getQuest", s.questDomain.Get)
	router.GET(s.router, "/getListQuest", s.questDomain.GetList)
	router.GET(s.router, "/getListProject", s.projectDomain.GetList)
	router.GET(s.router, "/getProjectByID", s.projectDomain.GetByID)
<<<<<<< HEAD
	router.POST(s.router, "/testAvatar", s.fileDomain.UploadAvatar)

=======
	router.GET(s.router, "/getInvite", s.userDomain.GetInvite)
>>>>>>> 1273bba5
}

func (s *srv) startServer() {
	s.server = &http.Server{
		Addr:    fmt.Sprintf(":%s", s.configs.Server.Port),
		Handler: s.router.Handler(),
	}

	fmt.Printf("Starting server on port: %s\n", s.configs.Server.Port)
	if err := s.server.ListenAndServe(); err != nil {
		panic(err)
	}
	fmt.Printf("server stop")
}

func setupOAuth2(cfg config.Configs, oauth2Cfgs ...config.OAuth2Config) []authenticator.IOAuth2Config {
	oauth2Configs := make([]authenticator.IOAuth2Config, len(oauth2Cfgs))
	for i, oauth2Cfg := range oauth2Cfgs {
		authenticator, err := authenticator.NewOAuth2Config(context.Background(), cfg, oauth2Cfg)
		if err != nil {
			panic(err)
		}
		oauth2Configs[i] = authenticator
	}

	return oauth2Configs
}<|MERGE_RESOLUTION|>--- conflicted
+++ resolved
@@ -69,14 +69,11 @@
 		panic(err)
 	}
 
-<<<<<<< HEAD
-=======
 	refreshTokenDuration, err := time.ParseDuration(getEnv("REFRESH_TOKEN_DURATION", "20m"))
 	if err != nil {
 		panic(err)
 	}
 
->>>>>>> 1273bba5
 	maxUploadSize, _ := strconv.Atoi(getEnv("MAX_UPLOAD_FILE", "2"))
 	s.configs = &config.Configs{
 		Env: getEnv("ENV", "local"),
@@ -240,11 +237,7 @@
 		router.POST(onlyTokenAuthRouter, "/claim", s.claimedQuestDomain.Claim)
 
 		router.POST(onlyTokenAuthRouter, "/uploadImage", s.fileDomain.UploadImage)
-<<<<<<< HEAD
 		router.POST(onlyTokenAuthRouter, "/uploadAvatar", s.fileDomain.UploadAvatar)
-
-=======
->>>>>>> 1273bba5
 	}
 
 	// These following APIs support authentication with both Access Token and API Key.
@@ -263,12 +256,7 @@
 	router.GET(s.router, "/getListQuest", s.questDomain.GetList)
 	router.GET(s.router, "/getListProject", s.projectDomain.GetList)
 	router.GET(s.router, "/getProjectByID", s.projectDomain.GetByID)
-<<<<<<< HEAD
-	router.POST(s.router, "/testAvatar", s.fileDomain.UploadAvatar)
-
-=======
 	router.GET(s.router, "/getInvite", s.userDomain.GetInvite)
->>>>>>> 1273bba5
 }
 
 func (s *srv) startServer() {
