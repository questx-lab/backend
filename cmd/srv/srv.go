--- conflicted
+++ resolved
@@ -38,7 +38,6 @@
 type srv struct {
 	ctx context.Context
 
-<<<<<<< HEAD
 	userRepo                  repository.UserRepository
 	oauth2Repo                repository.OAuth2Repository
 	communityRepo             repository.CommunityRepository
@@ -51,26 +50,10 @@
 	apiKeyRepo                repository.APIKeyRepository
 	refreshTokenRepo          repository.RefreshTokenRepository
 	gameRepo                  repository.GameRepository
-	badgeRepo                 repository.BadgeRepo
+	badgeRepo                 repository.BadgeRepository
+	badgeDetailRepo           repository.BadgeDetailRepository
 	payRewardRepo             repository.PayRewardRepository
 	blockchainTransactionRepo repository.BlockChainTransactionRepository
-=======
-	userRepo         repository.UserRepository
-	oauth2Repo       repository.OAuth2Repository
-	communityRepo    repository.CommunityRepository
-	questRepo        repository.QuestRepository
-	categoryRepo     repository.CategoryRepository
-	collaboratorRepo repository.CollaboratorRepository
-	claimedQuestRepo repository.ClaimedQuestRepository
-	followerRepo     repository.FollowerRepository
-	fileRepo         repository.FileRepository
-	apiKeyRepo       repository.APIKeyRepository
-	refreshTokenRepo repository.RefreshTokenRepository
-	gameRepo         repository.GameRepository
-	badgeRepo        repository.BadgeRepository
-	badgeDetailRepo  repository.BadgeDetailRepository
-	payRewardRepo    repository.PayRewardRepository
->>>>>>> b926c4e9
 
 	userDomain         domain.UserDomain
 	authDomain         domain.AuthDomain
@@ -355,12 +338,8 @@
 		s.communityRepo, s.leaderboard)
 	s.gameDomain = domain.NewGameDomain(s.gameRepo, s.userRepo, s.fileRepo, s.storage, cfg.File)
 	s.followerDomain = domain.NewFollowerDomain(s.collaboratorRepo, s.userRepo, s.followerRepo, s.communityRepo)
-<<<<<<< HEAD
 	s.payRewardDomain = domain.NewPayRewardDomain(s.payRewardRepo, cfg.Eth, s.dispatchers, s.watchers, s.ethClients)
-=======
-	s.payRewardDomain = domain.NewPayRewardDomain(s.payRewardRepo)
 	s.badgeDomain = domain.NewBadgeDomain(s.badgeRepo, s.badgeDetailRepo, s.communityRepo, s.badgeManager)
->>>>>>> b926c4e9
 }
 
 func (s *srv) loadPublisher() {
