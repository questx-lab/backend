package main

import (
	"context"
	"fmt"
	"os"
	"strconv"
	"strings"
	"time"

	"github.com/gocql/gocql"
	"github.com/questx-lab/backend/config"
	"github.com/questx-lab/backend/internal/client"
	"github.com/questx-lab/backend/internal/common"
	"github.com/questx-lab/backend/internal/domain"
	"github.com/questx-lab/backend/internal/domain/badge"
	"github.com/questx-lab/backend/internal/domain/questclaim"
	"github.com/questx-lab/backend/internal/domain/statistic"
	"github.com/questx-lab/backend/internal/repository"
	"github.com/questx-lab/backend/migration"
	"github.com/questx-lab/backend/pkg/api/discord"
	"github.com/questx-lab/backend/pkg/api/telegram"
	"github.com/questx-lab/backend/pkg/api/twitter"
	"github.com/questx-lab/backend/pkg/authenticator"
	"github.com/questx-lab/backend/pkg/kafka"
	"github.com/questx-lab/backend/pkg/logger"
	"github.com/questx-lab/backend/pkg/pubsub"
	"github.com/questx-lab/backend/pkg/storage"
	"github.com/questx-lab/backend/pkg/xcontext"
	"github.com/questx-lab/backend/pkg/xredis"
	"github.com/scylladb/gocqlx/v2"

	"github.com/google/uuid"
	"gorm.io/driver/mysql"
	"gorm.io/gorm"
	gormlogger "gorm.io/gorm/logger"
)

type srv struct {
	ctx context.Context

	userRepo              repository.UserRepository
	oauth2Repo            repository.OAuth2Repository
	communityRepo         repository.CommunityRepository
	questRepo             repository.QuestRepository
	categoryRepo          repository.CategoryRepository
	claimedQuestRepo      repository.ClaimedQuestRepository
	followerRepo          repository.FollowerRepository
	followerRoleRepo      repository.FollowerRoleRepository
	fileRepo              repository.FileRepository
	apiKeyRepo            repository.APIKeyRepository
	refreshTokenRepo      repository.RefreshTokenRepository
	gameRepo              repository.GameRepository
	gameLuckyboxRepo      repository.GameLuckyboxRepository
	gameCharacterRepo     repository.GameCharacterRepository
	badgeRepo             repository.BadgeRepository
	badgeDetailRepo       repository.BadgeDetailRepository
	payRewardRepo         repository.PayRewardRepository
	blockchainRepo        repository.BlockChainRepository
	roleRepo              repository.RoleRepository
	chatMessageRepo       repository.ChatMessageRepository
	chatChannelRepo       repository.ChatChannelRepository
	chatMemberRepo        repository.ChatMemberRepository
	chatReactionRepo      repository.ChatReactionRepository
	chatChannelBucketRepo repository.ChatChannelBucketRepository
	lotteryRepo           repository.LotteryRepository

	userDomain         domain.UserDomain
	authDomain         domain.AuthDomain
	communityDomain    domain.CommunityDomain
	questDomain        domain.QuestDomain
	categoryDomain     domain.CategoryDomain
	claimedQuestDomain domain.ClaimedQuestDomain
	fileDomain         domain.FileDomain
	apiKeyDomain       domain.APIKeyDomain
	gameDomain         domain.GameDomain
	statisticDomain    domain.StatisticDomain
	followerDomain     domain.FollowerDomain
	payRewardDomain    domain.PayRewardDomain
	badgeDomain        domain.BadgeDomain
	blockchainDomain   domain.BlockchainDomain
	chatDomain         domain.ChatDomain
	lotteryDomain      domain.LotteryDomain

	roleVerifier    *common.CommunityRoleVerifier
	questFactory    questclaim.Factory
	publisher       pubsub.Publisher
	storage         storage.Storage
	scyllaDBSession gocqlx.Session

	leaderboard      statistic.Leaderboard
	badgeManager     *badge.Manager
	twitterEndpoint  twitter.IEndpoint
	discordEndpoint  discord.IEndpoint
	telegramEndpoint telegram.IEndpoint

	redisClient xredis.Client
}

func (s *srv) loadConfig() config.Configs {
	return config.Configs{
		Env:              getEnv("ENV", "local"),
		LogLevel:         parseLogLevel(getEnv("LOG_LEVEL", "INFO")),
		DomainNameSuffix: getEnv("K8S_DOMAIN_NAME_SUFFIX", ""),
		ApiServer: config.APIServerConfigs{
			MaxLimit:             parseInt(getEnv("API_MAX_LIMIT", "50")),
			DefaultLimit:         parseInt(getEnv("API_DEFAULT_LIMIT", "1")),
			NeedApproveCommunity: parseBool(getEnv("API_NEED_APPROVE_COMMUNITY", "false")),
			ServerConfigs: config.ServerConfigs{
				Host:      getEnv("API_HOST", ""),
				Port:      getEnv("API_PORT", "8080"),
				AllowCORS: parseArray(getEnv("API_ALLOW_CORS", "http://localhost:3000"), ","),
			},
		},
		GameProxyServer: config.ServerConfigs{
			Host:      getEnv("GAME_PROXY_HOST", ""),
			Port:      getEnv("GAME_PROXY_PORT", "8081"),
			AllowCORS: parseArray(getEnv("GAME_PROXY_ALLOW_CORS", "http://localhost:3000"), ","),
		},
		SearchServer: config.SearchServerConfigs{
			RPCServerConfigs: config.RPCServerConfigs{
				ServerConfigs: config.ServerConfigs{
					Host:     getEnv("SEARCH_SERVER_HOST", ""),
					Port:     getEnv("SEARCH_SERVER_PORT", "8082"),
					Endpoint: getEnv("SEARCH_SERVER_ENDPOINT", "http://localhost:8082"),
				},
				RPCName: "searchIndexer",
			},
			IndexDir: getEnv("SEARCH_SERVER_INDEX_DIR", "searchindex"),
		},
		GameCenterServer: config.RPCServerConfigs{
			ServerConfigs: config.ServerConfigs{
				Host:     getEnv("GAME_CENTER_HOST", ""),
				Port:     getEnv("GAME_CENTER_PORT", "8083"),
				Endpoint: getEnv("GAME_CENTER_ENDPOINT", "http://localhost:8083"),
			},
			RPCName: "gameCenter",
		},
		GameEngineRPCServer: config.RPCServerConfigs{
			ServerConfigs: config.ServerConfigs{
				Host: getEnv("GAME_ENGINE_RPC_HOST", ""),
				Port: getEnv("GAME_ENGINE_RPC_PORT", "8084"),
			},
			RPCName: "gameEngine",
		},
		GameEngineWSServer: config.ServerConfigs{
			Host: getEnv("GAME_ENGINE_WS_HOST", ""),
			Port: getEnv("GAME_ENGINE_WS_PORT", "8085"),
		},
		Blockchain: config.BlockchainConfigs{
			RPCServerConfigs: config.RPCServerConfigs{
				ServerConfigs: config.ServerConfigs{
					Host:     getEnv("BLOCKCHAIN_HOST", ""),
					Port:     getEnv("BLOCKCHAIN_PORT", "8086"),
					Endpoint: getEnv("BLOCKCHAIN_ENDPOINT", "http://localhost:8086"),
				},
				RPCName: "blockchain",
			},
			SecretKey:                  getEnv("BLOCKCHAIN_SECRET_KEY", "eth_super_super_secret_key_should_be_32_bytes"),
			RefreshConnectionFrequency: parseDuration(getEnv("BLOCKCHAIN_REFRESH_CONENCTION_FREQUENCY", "5m")),
		},
		Notification: config.NotificationConfigs{
			EngineRPCServer: config.RPCServerConfigs{
				ServerConfigs: config.ServerConfigs{
					Host:     getEnv("NOTIFICATION_ENGINE_RPC_HOST", ""),
					Port:     getEnv("NOTIFICATION_ENGINE_RPC_PORT", "8087"),
					Endpoint: getEnv("NOTIFICATION_ENGINE_RPC_ENDPOINT", "http://localhost:8087"),
				},
				RPCName: "notificationEngine",
			},
			EngineWSServer: config.ServerConfigs{
				Host:     getEnv("NOTIFICATION_ENGINE_WS_HOST", ""),
				Port:     getEnv("NOTIFICATION_ENGINE_WS_PORT", "8088"),
				Endpoint: getEnv("NOTIFICATION_ENGINE_WS_ENDPOINT", "ws://localhost:8088/proxy"),
			},
			ProxyServer: config.ServerConfigs{
				Host:      getEnv("NOTIFICATION_PROXY_HOST", ""),
				Port:      getEnv("NOTIFICATION_PROXY_PORT", "8089"),
				AllowCORS: strings.Split("NOTIFICATION_PROXY_ALLOW_CORS", "http://localhost:4000"),
			},
		},
		Auth: config.AuthConfigs{
			TokenSecret: getEnv("TOKEN_SECRET", "token_secret"),
			AccessToken: config.TokenConfigs{
				Name:       "access_token",
				Expiration: parseDuration(getEnv("ACCESS_TOKEN_DURATION", "5m")),
			},
			RefreshToken: config.TokenConfigs{
				Name:       "refresh_token",
				Expiration: parseDuration(getEnv("REFRESH_TOKEN_DURATION", "20m")),
			},
			Google: config.OAuth2Config{
				Name:      "google",
				VerifyURL: "https://www.googleapis.com/oauth2/v1/userinfo",
				IDField:   "email",
				ClientID:  getEnv("GOOGLE_CLIENT_ID", "google-client-id"),
				Issuer:    "https://accounts.google.com",
			},
			Twitter: config.OAuth2Config{
				Name:          "twitter",
				VerifyURL:     "https://api.twitter.com/2/users/me",
				IDField:       "data.id",
				UsernameField: "data.username",
				ClientID:      getEnv("TWITTER_CLIENT_ID", "twitter-client-id"),
				TokenURL:      "https://api.twitter.com/2/oauth2/token",
			},
			Discord: config.OAuth2Config{
				Name:      "discord",
				VerifyURL: "https://discord.com/api/users/@me",
				IDField:   "id",
			},
			Telegram: config.TelegramConfigs{
				Name:            "telegram",
				BotToken:        getEnv("TELEGRAM_BOT_TOKEN", "telegram-bot-token"),
				LoginExpiration: parseDuration(getEnv("TELEGRAM_LOGIN_EXPIRATION", "10s")),
			},
		},
		Database: config.DatabaseConfigs{
			Host:     getEnv("MYSQL_HOST", "mysql"),
			Port:     getEnv("MYSQL_PORT", "3306"),
			User:     getEnv("MYSQL_USER", "mysql"),
			Password: getEnv("MYSQL_PASSWORD", "mysql"),
			Database: getEnv("MYSQL_DATABASE", "questx"),
			LogLevel: getEnv("DATABASE_LOG_LEVEL", "error"),
		},
		Session: config.SessionConfigs{
			Secret: getEnv("AUTH_SESSION_SECRET", "secret"),
			Name:   "auth_session",
		},
		Storage: config.S3Configs{
			Region:         getEnv("STORAGE_REGION", "auto"),
			Endpoint:       getEnv("STORAGE_ENDPOINT", "http://localhost:9000"),
			PublicEndpoint: getEnv("STORAGE_PUBLIC_ENDPOINT", "http://localhost:9000"),
			AccessKey:      getEnv("STORAGE_ACCESS_KEY", "access_key"),
			SecretKey:      getEnv("STORAGE_SECRET_KEY", "secret_key"),
			SSLDisabled:    parseBool(getEnv("STORAGE_SSL_DISABLE", "true")),
		},
		File: config.FileConfigs{
			MaxMemory:        int64(parseSizeToByte(getEnv("MAX_MEMORY_MULTIPART_FORM", "2M"))),
			MaxSize:          int64(parseSizeToByte(getEnv("MAX_FILE_SIZE", "2M"))),
			AvatarCropHeight: uint(parseInt(getEnv("AVATAR_CROP_HEIGHT", "512"))),
			AvatarCropWidth:  uint(parseInt(getEnv("AVATAR_CROP_WIDTH", "512"))),
		},
		Quest: config.QuestConfigs{
			Twitter: config.TwitterConfigs{
				ReclaimDelay:      parseDuration(getEnv("TWITTER_RECLAIM_DELAY", "15m")),
				AppAccessToken:    getEnv("TWITTER_APP_ACCESS_TOKEN", "app_access_token"),
				ConsumerAPIKey:    getEnv("TWITTER_CONSUMER_API_KEY", "consumer_key"),
				ConsumerAPISecret: getEnv("TWITTER_CONSUMER_API_SECRET", "comsumer_secret"),
				AccessToken:       getEnv("TWITTER_ACCESS_TOKEN", "access_token"),
				AccessTokenSecret: getEnv("TWITTER_ACCESS_TOKEN_SECRET", "access_token_secret"),
			},
			Dicord: config.DiscordConfigs{
				ReclaimDelay: parseDuration(getEnv("DISCORD_RECLAIM_DELAY", "15m")),
				BotToken:     getEnv("DISCORD_BOT_TOKEN", "discord_bot_token"),
				BotID:        getEnv("DISCORD_BOT_ID", "discord_bot_id"),
			},
			Telegram: config.TelegramConfigs{
				ReclaimDelay: parseDuration(getEnv("TELEGRAM_RECLAIM_DELAY", "15m")),
				BotToken:     getEnv("TELEGRAM_BOT_TOKEN", "telegram-bot-token"),
			},
			QuizMaxQuestions:                 parseInt(getEnv("QUIZ_MAX_QUESTIONS", "10")),
			QuizMaxOptions:                   parseInt(getEnv("QUIZ_MAX_OPTIONS", "10")),
			InviteReclaimDelay:               parseDuration(getEnv("INVITE_RECLAIM_DELAY", "1m")),
			InviteCommunityRequiredFollowers: parseInt(getEnv("INVITE_COMMUNITY_REQUIRED_FOLLOWERS", "10000")),
			InviteCommunityRewardChain: getEnv("INVITE_COMMUNITY_REWARD_CHAIN",
				"avaxc-testnet"),
			InviteCommunityRewardTokenAddress: getEnv("INVITE_COMMUNITY_REWARD_TOKEN_ADDRESS",
				"0x251AA5624b902a8183C6E991832dA0f0Fd18D5aB"),
			InviteCommunityRewardAmount: parseFloat64(getEnv("INVITE_COMMUNITY_REWARD_AMOUNT", "50")),
		},
		Redis: config.RedisConfigs{
			Addr: getEnv("REDIS_ADDRESS", "localhost:6379"),
		},
		Kafka: config.KafkaConfigs{
			Addr: getEnv("KAFKA_ADDRESS", "localhost:9092"),
		},
		ScyllaDB: config.ScyllaDBConfigs{
			Addr:     getEnv("SCYLLA_DB_ADDRESS", "localhost:9042"),
			KeySpace: getEnv("SCYLLA_DB_KEY_SPACE", "xquest"),
		},
		Game: config.GameConfigs{
			GameCenterJanitorFrequency:     parseDuration(getEnv("GAME_CENTER_JANITOR_FREQUENCY", "1m")),
			GameCenterLoadBalanceFrequency: parseDuration(getEnv("GAME_CENTER_LOAD_BALANCE_FREQUENCY", "1m")),
			GameEnginePingFrequency:        parseDuration(getEnv("GAME_ENGINE_PING_FREQUENCY", "10s")),
			GameSaveFrequency:              parseDuration(getEnv("GAME_SAVE_FREQUENCY", "1m")),
			ProxyClientBatchingFrequency:   parseDuration(getEnv("GAME_PROXY_CLIENT_BATCHING_FREQUENCY", "100ms")),
			MaxUsers:                       parseInt(getEnv("GAME_MAX_USERS", "200")),
			JoinActionDelay:                parseDuration(getEnv("GAME_JOIN_ACTION_DELAY", "1s")),
			MessageActionDelay:             parseDuration(getEnv("GAME_MESSAGE_ACTION_DELAY", "500ms")),
			CollectLuckyboxActionDelay:     parseDuration(getEnv("GAME_COLLECT_LUCKYBOX_ACTION_DELAY", "500ms")),
			MessageHistoryLength:           parseInt(getEnv("GAME_MESSAGE_HISTORY_LENGTH", "200")),
			LuckyboxGenerateMaxRetry:       parseInt(getEnv("GAME_LUCKYBOX_GENERATE_MAX_RETRY", "10")),
			MinLuckyboxEventDuration:       parseDuration(getEnv("GAME_MIN_LUCKYBOX_EVENT_DURATION", "1m")),
			MaxLuckyboxEventDuration:       parseDuration(getEnv("GAME_MAX_LUCKYBOX_EVENT_DURATION", "6h")),
			MaxLuckyboxPerEvent:            parseInt(getEnv("GAME_MAX_LUCKYBOX_PER_EVENT", "200")),
		},
		Cache: config.CacheConfigs{
			TTL: parseDuration(getEnv("CACHE_TTL", "1h")),
		},
<<<<<<< HEAD
		PrometheusServer: config.ServerConfigs{
			Host:     getEnv("PROMETHEUS_HOST", ""),
			Port:     getEnv("PROMETHEUS_PORT", "9000"),
			Endpoint: getEnv("PROMETHEUS_ENDPOINT", "http://localhost:9000"),
=======
		Chat: config.ChatConfigs{
			MessageXP:      parseInt(getEnv("CHAT_MESSAGE_XP", "1")),
			ImageMessageXP: parseInt(getEnv("CHAT_IMAGE_MESSAGE_XP", "2")),
			VideoMessageXP: parseInt(getEnv("CHAT_VIDEO_MESSAGE_XP", "3")),
			ReactionXP:     parseInt(getEnv("CHAT_REACTION_XP", "1")),
>>>>>>> 5435c6ec
		},
	}
}

func (s *srv) newDatabase() *gorm.DB {
	db, err := gorm.Open(mysql.New(mysql.Config{
		DSN:                       xcontext.Configs(s.ctx).Database.ConnectionString(), // data source name
		DefaultStringSize:         256,                                                 // default size for string fields
		DisableDatetimePrecision:  true,                                                // disable datetime precision, which not supported before MySQL 5.6
		DontSupportRenameIndex:    true,                                                // drop & create when rename index, rename index not supported before MySQL 5.7, MariaDB
		DontSupportRenameColumn:   true,                                                // `change` when rename column, rename column not supported before MySQL 8, MariaDB
		SkipInitializeWithVersion: false,                                               // auto configure based on currently MySQL version
	}), &gorm.Config{
		Logger: gormlogger.Default.LogMode(parseDatabaseLogLevel(xcontext.Configs(s.ctx).Database.LogLevel)),
	})
	if err != nil {
		panic(err)
	}

	return db
}

func (s *srv) migrateDB() {
	if err := migration.Migrate(s.ctx, s.twitterEndpoint); err != nil {
		panic(err)
	}
}

func (s *srv) loadScyllaDB() {
	retryPolicy := &gocql.ExponentialBackoffRetryPolicy{
		Min:        time.Second,
		Max:        10 * time.Second,
		NumRetries: 5,
	}
	cluster := gocql.NewCluster(xcontext.Configs(s.ctx).ScyllaDB.Addr)
	cluster.Keyspace = xcontext.Configs(s.ctx).ScyllaDB.KeySpace
	cluster.Timeout = 5 * time.Second
	cluster.RetryPolicy = retryPolicy
	cluster.Consistency = gocql.Quorum
	cluster.PoolConfig.HostSelectionPolicy = gocql.TokenAwareHostPolicy(gocql.RoundRobinHostPolicy())

	session, err := gocqlx.WrapSession(cluster.CreateSession())
	if err != nil {
		panic(err)
	}

	s.scyllaDBSession = session
	if err := migration.MigrateScyllaDB(s.ctx, s.scyllaDBSession); err != nil {
		panic(err)
	}
}

func (s *srv) loadStorage() {
	s.storage = storage.NewS3Storage(xcontext.Configs(s.ctx).Storage)
}

func (s *srv) loadEndpoint() {
	s.twitterEndpoint = twitter.New(xcontext.Configs(s.ctx).Quest.Twitter)
	s.discordEndpoint = discord.New(xcontext.Configs(s.ctx).Quest.Dicord)
	s.telegramEndpoint = telegram.New(xcontext.Configs(s.ctx).Quest.Telegram)
}

func (s *srv) loadRedisClient() {
	var err error
	s.redisClient, err = xredis.NewClient(s.ctx)
	if err != nil {
		panic(err)
	}
}

func (s *srv) loadLeaderboard() {
	s.leaderboard = statistic.New(s.claimedQuestRepo, s.gameLuckyboxRepo, s.redisClient)
}

func (s *srv) loadRepos(searchCaller client.SearchCaller) {
	s.userRepo = repository.NewUserRepository(s.redisClient)
	s.oauth2Repo = repository.NewOAuth2Repository()
	s.communityRepo = repository.NewCommunityRepository(searchCaller)
	s.questRepo = repository.NewQuestRepository(searchCaller)
	s.categoryRepo = repository.NewCategoryRepository()
	s.roleRepo = repository.NewRoleRepository()
	s.claimedQuestRepo = repository.NewClaimedQuestRepository()
	s.followerRepo = repository.NewFollowerRepository()
	s.followerRoleRepo = repository.NewFollowerRoleRepository()
	s.fileRepo = repository.NewFileRepository()
	s.apiKeyRepo = repository.NewAPIKeyRepository()
	s.refreshTokenRepo = repository.NewRefreshTokenRepository()
	s.gameRepo = repository.NewGameRepository()
	s.gameLuckyboxRepo = repository.NewGameLuckyboxRepository()
	s.gameCharacterRepo = repository.NewGameCharacterRepository()
	s.badgeRepo = repository.NewBadgeRepository()
	s.badgeDetailRepo = repository.NewBadgeDetailRepository()
	s.payRewardRepo = repository.NewPayRewardRepository()
	s.blockchainRepo = repository.NewBlockChainRepository()
	s.chatMessageRepo = repository.NewChatMessageRepository(s.scyllaDBSession)
	s.chatChannelRepo = repository.NewChatChannelRepository()
	s.chatMemberRepo = repository.NewChatMemberRepository()
	s.chatReactionRepo = repository.NewChatReactionRepository(s.scyllaDBSession)
	s.chatChannelBucketRepo = repository.NewChatBucketRepository(s.scyllaDBSession)
	s.lotteryRepo = repository.NewLotteryRepository()
}

func (s *srv) loadBadgeManager() {
	s.badgeManager = badge.NewManager(
		s.badgeRepo,
		s.badgeDetailRepo,
		badge.NewSharpScoutBadgeScanner(s.badgeRepo, s.followerRepo),
		badge.NewRainBowBadgeScanner(s.badgeRepo, s.followerRepo),
		badge.NewQuestWarriorBadgeScanner(s.badgeRepo, s.followerRepo),
	)
}

func (s *srv) loadDomains(
	gameCenterCaller client.GameCenterCaller,
	blockchainCaller client.BlockchainCaller,
	notificationEngineCaller client.NotificationEngineCaller,
) {
	cfg := xcontext.Configs(s.ctx)

	var oauth2Services []authenticator.IOAuth2Service
	oauth2Services = append(oauth2Services, authenticator.NewOAuth2Service(s.ctx, cfg.Auth.Google))
	oauth2Services = append(oauth2Services, authenticator.NewOAuth2Service(s.ctx, cfg.Auth.Twitter))
	oauth2Services = append(oauth2Services, authenticator.NewOAuth2Service(s.ctx, cfg.Auth.Discord))

	s.roleVerifier = common.NewCommunityRoleVerifier(s.followerRoleRepo, s.roleRepo, s.userRepo)
	s.questFactory = questclaim.NewFactory(s.claimedQuestRepo, s.questRepo, s.communityRepo,
		s.followerRepo, s.oauth2Repo, s.userRepo, s.payRewardRepo, s.gameRepo, s.blockchainRepo,
		s.lotteryRepo, s.twitterEndpoint, s.discordEndpoint, s.telegramEndpoint,
	)

	s.authDomain = domain.NewAuthDomain(s.ctx, s.userRepo, s.refreshTokenRepo, s.oauth2Repo,
		oauth2Services, s.twitterEndpoint, s.storage)
	s.userDomain = domain.NewUserDomain(s.userRepo, s.oauth2Repo, s.followerRepo, s.followerRoleRepo,
		s.communityRepo, s.claimedQuestRepo, s.badgeManager, s.storage, notificationEngineCaller)
	s.communityDomain = domain.NewCommunityDomain(s.communityRepo, s.followerRepo, s.followerRoleRepo,
		s.userRepo, s.questRepo, s.oauth2Repo, s.gameRepo, s.chatChannelRepo, s.roleRepo,
		s.discordEndpoint, s.storage, oauth2Services, gameCenterCaller, notificationEngineCaller,
		s.roleVerifier)
	s.questDomain = domain.NewQuestDomain(s.questRepo, s.communityRepo, s.categoryRepo,
		s.userRepo, s.claimedQuestRepo, s.followerRepo, s.leaderboard, s.roleVerifier, s.questFactory)
	s.categoryDomain = domain.NewCategoryDomain(s.categoryRepo, s.communityRepo, s.roleVerifier)
	s.claimedQuestDomain = domain.NewClaimedQuestDomain(s.claimedQuestRepo, s.questRepo,
		s.followerRepo, s.followerRoleRepo, s.userRepo, s.communityRepo, s.categoryRepo,
		s.badgeManager, s.leaderboard, s.roleVerifier, notificationEngineCaller, s.questFactory)
	s.fileDomain = domain.NewFileDomain(s.storage, s.fileRepo)
	s.apiKeyDomain = domain.NewAPIKeyDomain(s.apiKeyRepo, s.communityRepo, s.roleVerifier)
	s.statisticDomain = domain.NewStatisticDomain(s.claimedQuestRepo, s.followerRepo, s.userRepo,
		s.communityRepo, s.leaderboard)
	s.gameDomain = domain.NewGameDomain(s.gameRepo, s.gameLuckyboxRepo, s.gameCharacterRepo,
		s.userRepo, s.fileRepo, s.communityRepo, s.followerRepo, s.storage,
		s.publisher, gameCenterCaller, s.roleVerifier)
	s.followerDomain = domain.NewFollowerDomain(s.followerRepo, s.followerRoleRepo, s.communityRepo,
		s.roleRepo, s.questRepo, s.roleVerifier)
	s.blockchainDomain = domain.NewBlockchainDomain(s.blockchainRepo, s.communityRepo, blockchainCaller)
	s.payRewardDomain = domain.NewPayRewardDomain(s.payRewardRepo, s.blockchainRepo, s.communityRepo,
		s.lotteryRepo, s.questFactory)
	s.badgeDomain = domain.NewBadgeDomain(s.badgeRepo, s.badgeDetailRepo, s.communityRepo, s.badgeManager)
	s.chatDomain = domain.NewChatDomain(s.communityRepo, s.chatMessageRepo, s.chatChannelRepo,
		s.chatReactionRepo, s.chatMemberRepo, s.chatChannelBucketRepo, s.userRepo, s.followerRepo,
		notificationEngineCaller, s.roleVerifier)
	s.lotteryDomain = domain.NewLotteryDomain(s.lotteryRepo, s.followerRepo, s.communityRepo,
		s.roleVerifier, s.questFactory)
}

func (s *srv) loadPublisher() {
	s.publisher = kafka.NewPublisher(uuid.NewString(), []string{xcontext.Configs(s.ctx).Kafka.Addr})
}

func getEnv(key, fallback string) string {
	value, exists := os.LookupEnv(key)
	if !exists || value == "" {
		value = fallback
	}
	value = strings.Trim(value, " ")
	return strings.Trim(value, "\x0d")
}

func parseDuration(s string) time.Duration {
	duration, err := time.ParseDuration(s)
	if err != nil {
		panic(err)
	}

	return duration
}

func parseInt(s string) int {
	i, err := strconv.Atoi(s)
	if err != nil {
		panic(err)
	}

	return i
}

func parseFloat64(s string) float64 {
	f, err := strconv.ParseFloat(s, 64)
	if err != nil {
		panic(err)
	}

	return f
}

func parseDatabaseLogLevel(s string) gormlogger.LogLevel {
	switch s {
	case "silent":
		return gormlogger.Silent
	case "error":
		return gormlogger.Error
	case "warn":
		return gormlogger.Warn
	case "info":
		return gormlogger.Info
	}

	panic(fmt.Sprintf("invalid gorm log level %s", s))
}

func parseLogLevel(s string) int {
	s = strings.ToLower(s)

	switch s {
	case "debug":
		return logger.DEBUG
	case "info":
		return logger.INFO
	case "warn":
		return logger.WARNING
	case "error":
		return logger.ERROR
	case "silent":
		return logger.SILENCE
	}

	panic(fmt.Sprintf("invalid log level %s", s))
}

func parseBool(s string) bool {
	b, err := strconv.ParseBool(s)
	if err != nil {
		panic(err)
	}

	return b
}

func parseSizeToByte(s string) int {
	if s[len(s)-1] >= '0' && s[len(s)-1] <= '9' {
		return parseInt(s)
	}

	n := parseInt(s[:len(s)-1])
	switch s[len(s)-1] {
	case 'k', 'K':
		return n * 1024
	case 'm', 'M':
		return n * 1024 * 1024
	case 'g', 'G':
		return n * 1024 * 1024 * 1024
	}

	panic(fmt.Sprintf("Invalid value of %s", s))
}

func parseArray(s, sep string) []string {
	s = strings.Trim(s, " ")
	if s == "" {
		return []string{}
	}

	return strings.Split(s, sep)
}<|MERGE_RESOLUTION|>--- conflicted
+++ resolved
@@ -298,18 +298,16 @@
 		Cache: config.CacheConfigs{
 			TTL: parseDuration(getEnv("CACHE_TTL", "1h")),
 		},
-<<<<<<< HEAD
 		PrometheusServer: config.ServerConfigs{
 			Host:     getEnv("PROMETHEUS_HOST", ""),
 			Port:     getEnv("PROMETHEUS_PORT", "9000"),
 			Endpoint: getEnv("PROMETHEUS_ENDPOINT", "http://localhost:9000"),
-=======
+		},
 		Chat: config.ChatConfigs{
 			MessageXP:      parseInt(getEnv("CHAT_MESSAGE_XP", "1")),
 			ImageMessageXP: parseInt(getEnv("CHAT_IMAGE_MESSAGE_XP", "2")),
 			VideoMessageXP: parseInt(getEnv("CHAT_VIDEO_MESSAGE_XP", "3")),
 			ReactionXP:     parseInt(getEnv("CHAT_REACTION_XP", "1")),
->>>>>>> 5435c6ec
 		},
 	}
 }
