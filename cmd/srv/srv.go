package main

import (
	"context"
	"fmt"
	"os"
	"strconv"
	"strings"
	"time"

<<<<<<< HEAD
=======
	"github.com/gocql/gocql"
	"github.com/puzpuzpuz/xsync"
>>>>>>> 85d51ad1
	"github.com/questx-lab/backend/config"
	"github.com/questx-lab/backend/internal/client"
	"github.com/questx-lab/backend/internal/common"
	"github.com/questx-lab/backend/internal/domain"
	"github.com/questx-lab/backend/internal/domain/badge"
	"github.com/questx-lab/backend/internal/domain/statistic"
	"github.com/questx-lab/backend/internal/repository"
	"github.com/questx-lab/backend/migration"
	"github.com/questx-lab/backend/pkg/api/discord"
	"github.com/questx-lab/backend/pkg/api/telegram"
	"github.com/questx-lab/backend/pkg/api/twitter"
	"github.com/questx-lab/backend/pkg/authenticator"
	"github.com/questx-lab/backend/pkg/kafka"
	"github.com/questx-lab/backend/pkg/logger"
	"github.com/questx-lab/backend/pkg/pubsub"
	"github.com/questx-lab/backend/pkg/storage"
	"github.com/questx-lab/backend/pkg/xcontext"
	"github.com/questx-lab/backend/pkg/xredis"
	"github.com/scylladb/gocqlx/v2"

	"github.com/google/uuid"
	"gorm.io/driver/mysql"
	"gorm.io/gorm"
	gormlogger "gorm.io/gorm/logger"
)

type srv struct {
	ctx context.Context

<<<<<<< HEAD
	userRepo          repository.UserRepository
	oauth2Repo        repository.OAuth2Repository
	communityRepo     repository.CommunityRepository
	questRepo         repository.QuestRepository
	categoryRepo      repository.CategoryRepository
	collaboratorRepo  repository.CollaboratorRepository
	claimedQuestRepo  repository.ClaimedQuestRepository
	followerRepo      repository.FollowerRepository
	fileRepo          repository.FileRepository
	apiKeyRepo        repository.APIKeyRepository
	refreshTokenRepo  repository.RefreshTokenRepository
	gameRepo          repository.GameRepository
	gameLuckyboxRepo  repository.GameLuckyboxRepository
	gameCharacterRepo repository.GameCharacterRepository
	badgeRepo         repository.BadgeRepository
	badgeDetailRepo   repository.BadgeDetailRepository
	payRewardRepo     repository.PayRewardRepository
	blockchainRepo    repository.BlockChainRepository

	userDomain         domain.UserDomain
	authDomain         domain.AuthDomain
	communityDomain    domain.CommunityDomain
	questDomain        domain.QuestDomain
	categoryDomain     domain.CategoryDomain
	collaboratorDomain domain.CollaboratorDomain
=======
	userRepo                  repository.UserRepository
	oauth2Repo                repository.OAuth2Repository
	communityRepo             repository.CommunityRepository
	questRepo                 repository.QuestRepository
	categoryRepo              repository.CategoryRepository
	claimedQuestRepo          repository.ClaimedQuestRepository
	followerRepo              repository.FollowerRepository
	followerRoleRepo          repository.FollowerRoleRepository
	fileRepo                  repository.FileRepository
	apiKeyRepo                repository.APIKeyRepository
	refreshTokenRepo          repository.RefreshTokenRepository
	gameRepo                  repository.GameRepository
	gameLuckyboxRepo          repository.GameLuckyboxRepository
	gameCharacterRepo         repository.GameCharacterRepository
	badgeRepo                 repository.BadgeRepository
	badgeDetailRepo           repository.BadgeDetailRepository
	payRewardRepo             repository.PayRewardRepository
	blockchainTransactionRepo repository.BlockChainTransactionRepository
	roleRepo                  repository.RoleRepository
	chatMessageRepo           repository.ChatMessageRepository
	chatChannelRepo           repository.ChatChannelRepository
	chatMemberRepo            repository.ChatMemberRepository
	chatReactionRepo          repository.ChatReactionRepository
	chatChannelBucketRepo     repository.ChatChannelBucketRepository

	userDomain      domain.UserDomain
	authDomain      domain.AuthDomain
	communityDomain domain.CommunityDomain
	questDomain     domain.QuestDomain
	categoryDomain  domain.CategoryDomain
	// roleDomain         domain.RoleDomain
>>>>>>> 85d51ad1
	claimedQuestDomain domain.ClaimedQuestDomain
	fileDomain         domain.FileDomain
	apiKeyDomain       domain.APIKeyDomain
	gameDomain         domain.GameDomain
	statisticDomain    domain.StatisticDomain
	followerDomain     domain.FollowerDomain
	payRewardDomain    domain.PayRewardDomain
	badgeDomain        domain.BadgeDomain
<<<<<<< HEAD
	blockchainDomain   domain.BlockchainDomain
=======
	chatDomain         domain.ChatDomain
>>>>>>> 85d51ad1

	roleVerifier    *common.CommunityRoleVerifier
	publisher       pubsub.Publisher
	storage         storage.Storage
	scyllaDBSession gocqlx.Session

	leaderboard      statistic.Leaderboard
	badgeManager     *badge.Manager
	twitterEndpoint  twitter.IEndpoint
	discordEndpoint  discord.IEndpoint
	telegramEndpoint telegram.IEndpoint

	redisClient xredis.Client
}

func (s *srv) loadConfig() config.Configs {
	return config.Configs{
		Env:              getEnv("ENV", "local"),
		LogLevel:         parseLogLevel(getEnv("LOG_LEVEL", "INFO")),
		DomainNameSuffix: getEnv("K8S_DOMAIN_NAME_SUFFIX", ""),
		ApiServer: config.APIServerConfigs{
			MaxLimit:             parseInt(getEnv("API_MAX_LIMIT", "50")),
			DefaultLimit:         parseInt(getEnv("API_DEFAULT_LIMIT", "1")),
			NeedApproveCommunity: parseBool(getEnv("API_NEED_APPROVE_COMMUNITY", "false")),
			ServerConfigs: config.ServerConfigs{
				Host:      getEnv("API_HOST", ""),
				Port:      getEnv("API_PORT", "8080"),
				AllowCORS: parseArray(getEnv("API_ALLOW_CORS", "http://localhost:3000"), ","),
			},
		},
		GameProxyServer: config.ServerConfigs{
			Host:      getEnv("GAME_PROXY_HOST", ""),
			Port:      getEnv("GAME_PROXY_PORT", "8081"),
			AllowCORS: parseArray(getEnv("GAME_PROXY_ALLOW_CORS", "http://localhost:3000"), ","),
		},
		SearchServer: config.SearchServerConfigs{
			RPCServerConfigs: config.RPCServerConfigs{
				ServerConfigs: config.ServerConfigs{
					Host:     getEnv("SEARCH_SERVER_HOST", ""),
					Port:     getEnv("SEARCH_SERVER_PORT", "8082"),
					Endpoint: getEnv("SEARCH_SERVER_ENDPOINT", "http://localhost:8082"),
				},
				RPCName: "searchIndexer",
			},
			IndexDir: getEnv("SEARCH_SERVER_INDEX_DIR", "searchindex"),
		},
		GameCenterServer: config.RPCServerConfigs{
			ServerConfigs: config.ServerConfigs{
				Host:     getEnv("GAME_CENTER_HOST", ""),
				Port:     getEnv("GAME_CENTER_PORT", "8083"),
				Endpoint: getEnv("GAME_CENTER_ENDPOINT", "http://localhost:8083"),
			},
			RPCName: "gameCenter",
		},
		GameEngineRPCServer: config.RPCServerConfigs{
			ServerConfigs: config.ServerConfigs{
				Host: getEnv("GAME_ENGINE_RPC_HOST", ""),
				Port: getEnv("GAME_ENGINE_RPC_PORT", "8084"),
			},
			RPCName: "gameEngine",
		},
		GameEngineWSServer: config.ServerConfigs{
			Host: getEnv("GAME_ENGINE_WS_HOST", ""),
			Port: getEnv("GAME_ENGINE_WS_PORT", "8085"),
		},
<<<<<<< HEAD
		Blockchain: config.BlockchainConfigs{
			RPCServerConfigs: config.RPCServerConfigs{
				ServerConfigs: config.ServerConfigs{
					Host: getEnv("BLOCKCHAIN_HOST", ""),
					Port: getEnv("BLOCKCHAIN_PORT", "8086"),
				},
				RPCName:  getEnv("BLOCKCHAIN_RPC_NAME", "blockchain"),
				Endpoint: getEnv("BLOCKCHAIN_ENDPOINT", "http://localhost:8086"),
			},
			SecretKey:                  getEnv("BLOCKCHAIN_SECRET_KEY", "eth_super_super_secret_key_should_be_32_bytes"),
			RefreshConnectionFrequency: parseDuration(getEnv("BLOCKCHAIN_REFRESH_CONENCTION_FREQUENCY", "5m")),
=======
		Notification: config.NotificationConfigs{
			EngineRPCServer: config.RPCServerConfigs{
				ServerConfigs: config.ServerConfigs{
					Host:     getEnv("NOTIFICATION_ENGINE_RPC_HOST", ""),
					Port:     getEnv("NOTIFICATION_ENGINE_RPC_PORT", "8087"),
					Endpoint: getEnv("NOTIFICATION_ENGINE_RPC_ENDPOINT", "http://localhost:8087"),
				},
				RPCName: "notificationEngine",
			},
			EngineWSServer: config.ServerConfigs{
				Host:     getEnv("NOTIFICATION_ENGINE_WS_HOST", ""),
				Port:     getEnv("NOTIFICATION_ENGINE_WS_PORT", "8088"),
				Endpoint: getEnv("NOTIFICATION_ENGINE_WS_ENDPOINT", "ws://localhost:8088/proxy"),
			},
			ProxyServer: config.ServerConfigs{
				Host:      getEnv("NOTIFICATION_PROXY_HOST", ""),
				Port:      getEnv("NOTIFICATION_PROXY_PORT", "8089"),
				AllowCORS: strings.Split("NOTIFICATION_PROXY_ALLOW_CORS", "http://localhost:4000"),
			},
>>>>>>> 85d51ad1
		},
		Auth: config.AuthConfigs{
			TokenSecret: getEnv("TOKEN_SECRET", "token_secret"),
			AccessToken: config.TokenConfigs{
				Name:       "access_token",
				Expiration: parseDuration(getEnv("ACCESS_TOKEN_DURATION", "5m")),
			},
			RefreshToken: config.TokenConfigs{
				Name:       "refresh_token",
				Expiration: parseDuration(getEnv("REFRESH_TOKEN_DURATION", "20m")),
			},
			Google: config.OAuth2Config{
				Name:      "google",
				VerifyURL: "https://www.googleapis.com/oauth2/v1/userinfo",
				IDField:   "email",
				ClientID:  getEnv("GOOGLE_CLIENT_ID", "google-client-id"),
				Issuer:    "https://accounts.google.com",
			},
			Twitter: config.OAuth2Config{
				Name:          "twitter",
				VerifyURL:     "https://api.twitter.com/2/users/me",
				IDField:       "data.id",
				UsernameField: "data.username",
				ClientID:      getEnv("TWITTER_CLIENT_ID", "twitter-client-id"),
				TokenURL:      "https://api.twitter.com/2/oauth2/token",
			},
			Discord: config.OAuth2Config{
				Name:      "discord",
				VerifyURL: "https://discord.com/api/users/@me",
				IDField:   "id",
			},
			Telegram: config.TelegramConfigs{
				Name:            "telegram",
				BotToken:        getEnv("TELEGRAM_BOT_TOKEN", "telegram-bot-token"),
				LoginExpiration: parseDuration(getEnv("TELEGRAM_LOGIN_EXPIRATION", "10s")),
			},
		},
		Database: config.DatabaseConfigs{
			Host:     getEnv("MYSQL_HOST", "mysql"),
			Port:     getEnv("MYSQL_PORT", "3306"),
			User:     getEnv("MYSQL_USER", "mysql"),
			Password: getEnv("MYSQL_PASSWORD", "mysql"),
			Database: getEnv("MYSQL_DATABASE", "questx"),
			LogLevel: getEnv("DATABASE_LOG_LEVEL", "error"),
		},
		Session: config.SessionConfigs{
			Secret: getEnv("AUTH_SESSION_SECRET", "secret"),
			Name:   "auth_session",
		},
		Storage: config.S3Configs{
			Region:         getEnv("STORAGE_REGION", "auto"),
			Endpoint:       getEnv("STORAGE_ENDPOINT", "http://localhost:9000"),
			PublicEndpoint: getEnv("STORAGE_PUBLIC_ENDPOINT", "http://localhost:9000"),
			AccessKey:      getEnv("STORAGE_ACCESS_KEY", "access_key"),
			SecretKey:      getEnv("STORAGE_SECRET_KEY", "secret_key"),
			SSLDisabled:    parseBool(getEnv("STORAGE_SSL_DISABLE", "true")),
		},
		File: config.FileConfigs{
			MaxMemory:        int64(parseSizeToByte(getEnv("MAX_MEMORY_MULTIPART_FORM", "2M"))),
			MaxSize:          int64(parseSizeToByte(getEnv("MAX_FILE_SIZE", "2M"))),
			AvatarCropHeight: uint(parseInt(getEnv("AVATAR_CROP_HEIGHT", "512"))),
			AvatarCropWidth:  uint(parseInt(getEnv("AVATAR_CROP_WIDTH", "512"))),
		},
		Quest: config.QuestConfigs{
			Twitter: config.TwitterConfigs{
				ReclaimDelay:      parseDuration(getEnv("TWITTER_RECLAIM_DELAY", "15m")),
				AppAccessToken:    getEnv("TWITTER_APP_ACCESS_TOKEN", "app_access_token"),
				ConsumerAPIKey:    getEnv("TWITTER_CONSUMER_API_KEY", "consumer_key"),
				ConsumerAPISecret: getEnv("TWITTER_CONSUMER_API_SECRET", "comsumer_secret"),
				AccessToken:       getEnv("TWITTER_ACCESS_TOKEN", "access_token"),
				AccessTokenSecret: getEnv("TWITTER_ACCESS_TOKEN_SECRET", "access_token_secret"),
			},
			Dicord: config.DiscordConfigs{
				ReclaimDelay: parseDuration(getEnv("DISCORD_RECLAIM_DELAY", "15m")),
				BotToken:     getEnv("DISCORD_BOT_TOKEN", "discord_bot_token"),
				BotID:        getEnv("DISCORD_BOT_ID", "discord_bot_id"),
			},
			Telegram: config.TelegramConfigs{
				ReclaimDelay: parseDuration(getEnv("TELEGRAM_RECLAIM_DELAY", "15m")),
				BotToken:     getEnv("TELEGRAM_BOT_TOKEN", "telegram-bot-token"),
			},
			QuizMaxQuestions:                 parseInt(getEnv("QUIZ_MAX_QUESTIONS", "10")),
			QuizMaxOptions:                   parseInt(getEnv("QUIZ_MAX_OPTIONS", "10")),
			InviteReclaimDelay:               parseDuration(getEnv("INVITE_RECLAIM_DELAY", "1m")),
			InviteCommunityRequiredFollowers: parseInt(getEnv("INVITE_COMMUNITY_REQUIRED_FOLLOWERS", "10000")),
			InviteCommunityRewardChains: parseArray(
				getEnv("INVITE_COMMUNITY_REWARD_CHAINS", "avaxc-testnet,fantom-testnet"), ","),
			InviteCommunityRewardToken:  getEnv("INVITE_COMMUNITY_REWARD_TOKEN", "USDT"),
			InviteCommunityRewardAmount: parseFloat64(getEnv("INVITE_COMMUNITY_REWARD_AMOUNT", "50")),
		},
		Redis: config.RedisConfigs{
			Addr: getEnv("REDIS_ADDRESS", "localhost:6379"),
		},
		Kafka: config.KafkaConfigs{
			Addr: getEnv("KAFKA_ADDRESS", "localhost:9092"),
		},
		ScyllaDB: config.ScyllaDBConfigs{
			Addr:     getEnv("SCYLLA_DB_ADDRESS", "localhost:9042"),
			KeySpace: getEnv("SCYLLA_DB_KEY_SPACE", "xquest"),
		},
		Game: config.GameConfigs{
			GameCenterJanitorFrequency:     parseDuration(getEnv("GAME_CENTER_JANITOR_FREQUENCY", "1m")),
			GameCenterLoadBalanceFrequency: parseDuration(getEnv("GAME_CENTER_LOAD_BALANCE_FREQUENCY", "1m")),
			GameEnginePingFrequency:        parseDuration(getEnv("GAME_ENGINE_PING_FREQUENCY", "10s")),
			GameSaveFrequency:              parseDuration(getEnv("GAME_SAVE_FREQUENCY", "1m")),
			ProxyClientBatchingFrequency:   parseDuration(getEnv("GAME_PROXY_CLIENT_BATCHING_FREQUENCY", "100ms")),
			MaxUsers:                       parseInt(getEnv("GAME_MAX_USERS", "200")),
			JoinActionDelay:                parseDuration(getEnv("GAME_JOIN_ACTION_DELAY", "1s")),
			MessageActionDelay:             parseDuration(getEnv("GAME_MESSAGE_ACTION_DELAY", "500ms")),
			CollectLuckyboxActionDelay:     parseDuration(getEnv("GAME_COLLECT_LUCKYBOX_ACTION_DELAY", "500ms")),
			MessageHistoryLength:           parseInt(getEnv("GAME_MESSAGE_HISTORY_LENGTH", "200")),
			LuckyboxGenerateMaxRetry:       parseInt(getEnv("GAME_LUCKYBOX_GENERATE_MAX_RETRY", "10")),
			MinLuckyboxEventDuration:       parseDuration(getEnv("GAME_MIN_LUCKYBOX_EVENT_DURATION", "1m")),
			MaxLuckyboxEventDuration:       parseDuration(getEnv("GAME_MAX_LUCKYBOX_EVENT_DURATION", "6h")),
			MaxLuckyboxPerEvent:            parseInt(getEnv("GAME_MAX_LUCKYBOX_PER_EVENT", "200")),
		},
<<<<<<< HEAD
=======
		Eth: config.EthConfigs{
			Chains: config.LoadEthConfigs(getEnv("ETH_PATH_CONFIGS", "./chain.toml")).Chains,

			// Keys configs only use for blockchain service, do not give to others
			Keys: config.KeyConfigs{
				PubKey:  getEnv("ETH_PUBLIC_KEY", "eth_public_key"),
				PrivKey: getEnv("ETH_PRIVATE_KEY", "eth_private_key"),
			},
		},
		Cache: config.CacheConfigs{
			TTL: parseDuration(getEnv("CACHE_TTL", "1h")),
		},
>>>>>>> 85d51ad1
	}
}

func (s *srv) newDatabase() *gorm.DB {
	db, err := gorm.Open(mysql.New(mysql.Config{
		DSN:                       xcontext.Configs(s.ctx).Database.ConnectionString(), // data source name
		DefaultStringSize:         256,                                                 // default size for string fields
		DisableDatetimePrecision:  true,                                                // disable datetime precision, which not supported before MySQL 5.6
		DontSupportRenameIndex:    true,                                                // drop & create when rename index, rename index not supported before MySQL 5.7, MariaDB
		DontSupportRenameColumn:   true,                                                // `change` when rename column, rename column not supported before MySQL 8, MariaDB
		SkipInitializeWithVersion: false,                                               // auto configure based on currently MySQL version
	}), &gorm.Config{
		Logger: gormlogger.Default.LogMode(parseDatabaseLogLevel(xcontext.Configs(s.ctx).Database.LogLevel)),
	})
	if err != nil {
		panic(err)
	}

	return db
}

func (s *srv) migrateDB() {
	if err := migration.Migrate(s.ctx, s.twitterEndpoint); err != nil {
		panic(err)
	}
}

func (s *srv) loadScyllaDB() {
	retryPolicy := &gocql.ExponentialBackoffRetryPolicy{
		Min:        time.Second,
		Max:        10 * time.Second,
		NumRetries: 5,
	}
	cluster := gocql.NewCluster(xcontext.Configs(s.ctx).ScyllaDB.Addr)
	cluster.Keyspace = xcontext.Configs(s.ctx).ScyllaDB.KeySpace
	cluster.Timeout = 5 * time.Second
	cluster.RetryPolicy = retryPolicy
	cluster.Consistency = gocql.Quorum
	cluster.PoolConfig.HostSelectionPolicy = gocql.TokenAwareHostPolicy(gocql.RoundRobinHostPolicy())

	session, err := gocqlx.WrapSession(cluster.CreateSession())
	if err != nil {
		panic(err)
	}

	s.scyllaDBSession = session
	if err := migration.MigrateScyllaDB(s.ctx, s.scyllaDBSession); err != nil {
		panic(err)
	}
}

func (s *srv) loadStorage() {
	s.storage = storage.NewS3Storage(xcontext.Configs(s.ctx).Storage)
}

func (s *srv) loadEndpoint() {
	s.twitterEndpoint = twitter.New(xcontext.Configs(s.ctx).Quest.Twitter)
	s.discordEndpoint = discord.New(xcontext.Configs(s.ctx).Quest.Dicord)
	s.telegramEndpoint = telegram.New(xcontext.Configs(s.ctx).Quest.Telegram)
}

func (s *srv) loadRedisClient() {
	var err error
	s.redisClient, err = xredis.NewClient(s.ctx)
	if err != nil {
		panic(err)
	}
}

func (s *srv) loadLeaderboard() {
	s.leaderboard = statistic.New(s.claimedQuestRepo, s.gameLuckyboxRepo, s.redisClient)
}

func (s *srv) loadRepos(searchCaller client.SearchCaller) {
	s.userRepo = repository.NewUserRepository(s.redisClient)
	s.oauth2Repo = repository.NewOAuth2Repository()
	s.communityRepo = repository.NewCommunityRepository(searchCaller)
	s.questRepo = repository.NewQuestRepository(searchCaller)
	s.categoryRepo = repository.NewCategoryRepository()
	s.roleRepo = repository.NewRoleRepository()
	s.claimedQuestRepo = repository.NewClaimedQuestRepository()
	s.followerRepo = repository.NewFollowerRepository()
	s.followerRoleRepo = repository.NewFollowerRoleRepository()
	s.fileRepo = repository.NewFileRepository()
	s.apiKeyRepo = repository.NewAPIKeyRepository()
	s.refreshTokenRepo = repository.NewRefreshTokenRepository()
	s.gameRepo = repository.NewGameRepository()
	s.gameLuckyboxRepo = repository.NewGameLuckyboxRepository()
	s.gameCharacterRepo = repository.NewGameCharacterRepository()
	s.badgeRepo = repository.NewBadgeRepository()
	s.badgeDetailRepo = repository.NewBadgeDetailRepository()
	s.payRewardRepo = repository.NewPayRewardRepository()
<<<<<<< HEAD
	s.blockchainRepo = repository.NewBlockChainRepository()
=======
	s.blockchainTransactionRepo = repository.NewBlockChainTransactionRepository()
	s.chatMessageRepo = repository.NewChatMessageRepository(s.scyllaDBSession)
	s.chatChannelRepo = repository.NewChatChannelRepository()
	s.chatMemberRepo = repository.NewChatMemberRepository()
	s.chatReactionRepo = repository.NewChatReactionRepository(s.scyllaDBSession)
	s.chatChannelBucketRepo = repository.NewChatBucketRepository(s.scyllaDBSession)
>>>>>>> 85d51ad1
}

func (s *srv) loadBadgeManager() {
	s.badgeManager = badge.NewManager(
		s.badgeRepo,
		s.badgeDetailRepo,
		badge.NewSharpScoutBadgeScanner(s.badgeRepo, s.followerRepo),
		badge.NewRainBowBadgeScanner(s.badgeRepo, s.followerRepo),
		badge.NewQuestWarriorBadgeScanner(s.badgeRepo, s.followerRepo),
	)
}

<<<<<<< HEAD
func (s *srv) loadDomains(gameCenterCaller client.GameCenterCaller, blockchainCaller client.BlockchainCaller) {
=======
func (s *srv) loadDomains(
	gameCenterCaller client.GameCenterCaller,
	notificationEngineCaller client.NotificationEngineCaller,
) {
>>>>>>> 85d51ad1
	cfg := xcontext.Configs(s.ctx)

	var oauth2Services []authenticator.IOAuth2Service
	oauth2Services = append(oauth2Services, authenticator.NewOAuth2Service(s.ctx, cfg.Auth.Google))
	oauth2Services = append(oauth2Services, authenticator.NewOAuth2Service(s.ctx, cfg.Auth.Twitter))
	oauth2Services = append(oauth2Services, authenticator.NewOAuth2Service(s.ctx, cfg.Auth.Discord))

	s.roleVerifier = common.NewCommunityRoleVerifier(s.followerRoleRepo, s.roleRepo, s.userRepo)

	s.authDomain = domain.NewAuthDomain(s.ctx, s.userRepo, s.refreshTokenRepo, s.oauth2Repo,
		oauth2Services, s.twitterEndpoint, s.storage)
	s.userDomain = domain.NewUserDomain(s.userRepo, s.oauth2Repo, s.followerRepo, s.followerRoleRepo,
		s.communityRepo, s.claimedQuestRepo, s.badgeManager, s.storage, notificationEngineCaller)
	s.communityDomain = domain.NewCommunityDomain(s.communityRepo, s.followerRepo, s.followerRoleRepo,
		s.userRepo, s.questRepo, s.oauth2Repo, s.gameRepo, s.chatChannelRepo, s.roleRepo,
		s.discordEndpoint, s.storage, oauth2Services, gameCenterCaller, notificationEngineCaller,
		s.roleVerifier)
	s.questDomain = domain.NewQuestDomain(s.questRepo, s.communityRepo, s.categoryRepo,
<<<<<<< HEAD
		s.collaboratorRepo, s.userRepo, s.claimedQuestRepo, s.oauth2Repo, s.payRewardRepo,
		s.followerRepo, s.gameRepo, s.blockchainRepo, s.twitterEndpoint, s.discordEndpoint,
		s.telegramEndpoint, s.leaderboard)
	s.categoryDomain = domain.NewCategoryDomain(s.categoryRepo, s.communityRepo, s.collaboratorRepo,
		s.userRepo)
	s.collaboratorDomain = domain.NewCollaboratorDomain(s.communityRepo, s.collaboratorRepo, s.userRepo,
		s.questRepo)
	s.claimedQuestDomain = domain.NewClaimedQuestDomain(s.claimedQuestRepo, s.questRepo,
		s.collaboratorRepo, s.followerRepo, s.oauth2Repo, s.userRepo,
		s.communityRepo, s.payRewardRepo, s.categoryRepo, s.gameRepo, s.blockchainRepo,
		s.twitterEndpoint, s.discordEndpoint, s.telegramEndpoint, s.badgeManager, s.leaderboard)
=======
		s.userRepo, s.claimedQuestRepo, s.oauth2Repo, s.payRewardRepo,
		s.followerRepo, s.twitterEndpoint, s.discordEndpoint, s.telegramEndpoint, s.leaderboard, s.publisher, s.roleVerifier)
	s.categoryDomain = domain.NewCategoryDomain(s.categoryRepo, s.communityRepo,
		s.roleVerifier)
	s.claimedQuestDomain = domain.NewClaimedQuestDomain(s.claimedQuestRepo, s.questRepo,
		s.followerRepo, s.followerRoleRepo, s.oauth2Repo, s.userRepo, s.communityRepo, s.payRewardRepo,
		s.categoryRepo, s.twitterEndpoint, s.discordEndpoint, s.telegramEndpoint, s.badgeManager,
		s.leaderboard, s.roleVerifier, s.publisher, notificationEngineCaller)
>>>>>>> 85d51ad1
	s.fileDomain = domain.NewFileDomain(s.storage, s.fileRepo)
	s.apiKeyDomain = domain.NewAPIKeyDomain(s.apiKeyRepo, s.communityRepo, s.roleVerifier)
	s.statisticDomain = domain.NewStatisticDomain(s.claimedQuestRepo, s.followerRepo, s.userRepo,
		s.communityRepo, s.leaderboard)
	s.gameDomain = domain.NewGameDomain(s.gameRepo, s.gameLuckyboxRepo, s.gameCharacterRepo,
<<<<<<< HEAD
		s.userRepo, s.fileRepo, s.communityRepo, s.collaboratorRepo, s.followerRepo, s.storage,
		s.publisher, gameCenterCaller)
	s.followerDomain = domain.NewFollowerDomain(s.collaboratorRepo, s.userRepo, s.followerRepo, s.communityRepo)
	s.payRewardDomain = domain.NewPayRewardDomain(s.payRewardRepo, s.blockchainRepo, s.communityRepo)
	s.badgeDomain = domain.NewBadgeDomain(s.badgeRepo, s.badgeDetailRepo, s.communityRepo, s.badgeManager)
	s.blockchainDomain = domain.NewBlockchainDomain(s.blockchainRepo, s.communityRepo, blockchainCaller)
=======
		s.userRepo, s.fileRepo, s.communityRepo, s.followerRepo, s.storage,
		s.publisher, gameCenterCaller, s.roleVerifier)
	s.followerDomain = domain.NewFollowerDomain(s.followerRepo, s.followerRoleRepo, s.communityRepo,
		s.roleRepo, s.roleVerifier)
	s.payRewardDomain = domain.NewPayRewardDomain(s.payRewardRepo, s.blockchainTransactionRepo, cfg.Eth, s.dispatchers, s.watchers, s.ethClients)
	s.badgeDomain = domain.NewBadgeDomain(s.badgeRepo, s.badgeDetailRepo, s.communityRepo, s.badgeManager)
	s.chatDomain = domain.NewChatDomain(s.communityRepo, s.chatMessageRepo, s.chatChannelRepo,
		s.chatReactionRepo, s.chatMemberRepo, s.chatChannelBucketRepo, s.userRepo, notificationEngineCaller,
		s.roleVerifier)
>>>>>>> 85d51ad1
}

func (s *srv) loadPublisher() {
	s.publisher = kafka.NewPublisher(uuid.NewString(), []string{xcontext.Configs(s.ctx).Kafka.Addr})
}

func getEnv(key, fallback string) string {
	value, exists := os.LookupEnv(key)
	if !exists || value == "" {
		value = fallback
	}
	value = strings.Trim(value, " ")
	return strings.Trim(value, "\x0d")
}

func parseDuration(s string) time.Duration {
	duration, err := time.ParseDuration(s)
	if err != nil {
		panic(err)
	}

	return duration
}

func parseInt(s string) int {
	i, err := strconv.Atoi(s)
	if err != nil {
		panic(err)
	}

	return i
}

func parseFloat64(s string) float64 {
	f, err := strconv.ParseFloat(s, 64)
	if err != nil {
		panic(err)
	}

	return f
}

func parseDatabaseLogLevel(s string) gormlogger.LogLevel {
	switch s {
	case "silent":
		return gormlogger.Silent
	case "error":
		return gormlogger.Error
	case "warn":
		return gormlogger.Warn
	case "info":
		return gormlogger.Info
	}

	panic(fmt.Sprintf("invalid gorm log level %s", s))
}

func parseLogLevel(s string) int {
	s = strings.ToLower(s)

	switch s {
	case "debug":
		return logger.DEBUG
	case "info":
		return logger.INFO
	case "warn":
		return logger.WARNING
	case "error":
		return logger.ERROR
	case "silent":
		return logger.SILENCE
	}

	panic(fmt.Sprintf("invalid log level %s", s))
}

func parseBool(s string) bool {
	b, err := strconv.ParseBool(s)
	if err != nil {
		panic(err)
	}

	return b
}

func parseSizeToByte(s string) int {
	if s[len(s)-1] >= '0' && s[len(s)-1] <= '9' {
		return parseInt(s)
	}

	n := parseInt(s[:len(s)-1])
	switch s[len(s)-1] {
	case 'k', 'K':
		return n * 1024
	case 'm', 'M':
		return n * 1024 * 1024
	case 'g', 'G':
		return n * 1024 * 1024 * 1024
	}

	panic(fmt.Sprintf("Invalid value of %s", s))
}

func parseArray(s, sep string) []string {
	s = strings.Trim(s, " ")
	if s == "" {
		return []string{}
	}

	return strings.Split(s, sep)
}<|MERGE_RESOLUTION|>--- conflicted
+++ resolved
@@ -8,11 +8,7 @@
 	"strings"
 	"time"
 
-<<<<<<< HEAD
-=======
 	"github.com/gocql/gocql"
-	"github.com/puzpuzpuz/xsync"
->>>>>>> 85d51ad1
 	"github.com/questx-lab/backend/config"
 	"github.com/questx-lab/backend/internal/client"
 	"github.com/questx-lab/backend/internal/common"
@@ -42,65 +38,36 @@
 type srv struct {
 	ctx context.Context
 
-<<<<<<< HEAD
-	userRepo          repository.UserRepository
-	oauth2Repo        repository.OAuth2Repository
-	communityRepo     repository.CommunityRepository
-	questRepo         repository.QuestRepository
-	categoryRepo      repository.CategoryRepository
-	collaboratorRepo  repository.CollaboratorRepository
-	claimedQuestRepo  repository.ClaimedQuestRepository
-	followerRepo      repository.FollowerRepository
-	fileRepo          repository.FileRepository
-	apiKeyRepo        repository.APIKeyRepository
-	refreshTokenRepo  repository.RefreshTokenRepository
-	gameRepo          repository.GameRepository
-	gameLuckyboxRepo  repository.GameLuckyboxRepository
-	gameCharacterRepo repository.GameCharacterRepository
-	badgeRepo         repository.BadgeRepository
-	badgeDetailRepo   repository.BadgeDetailRepository
-	payRewardRepo     repository.PayRewardRepository
-	blockchainRepo    repository.BlockChainRepository
+	userRepo              repository.UserRepository
+	oauth2Repo            repository.OAuth2Repository
+	communityRepo         repository.CommunityRepository
+	questRepo             repository.QuestRepository
+	categoryRepo          repository.CategoryRepository
+	claimedQuestRepo      repository.ClaimedQuestRepository
+	followerRepo          repository.FollowerRepository
+	followerRoleRepo      repository.FollowerRoleRepository
+	fileRepo              repository.FileRepository
+	apiKeyRepo            repository.APIKeyRepository
+	refreshTokenRepo      repository.RefreshTokenRepository
+	gameRepo              repository.GameRepository
+	gameLuckyboxRepo      repository.GameLuckyboxRepository
+	gameCharacterRepo     repository.GameCharacterRepository
+	badgeRepo             repository.BadgeRepository
+	badgeDetailRepo       repository.BadgeDetailRepository
+	payRewardRepo         repository.PayRewardRepository
+	blockchainRepo        repository.BlockChainRepository
+	roleRepo              repository.RoleRepository
+	chatMessageRepo       repository.ChatMessageRepository
+	chatChannelRepo       repository.ChatChannelRepository
+	chatMemberRepo        repository.ChatMemberRepository
+	chatReactionRepo      repository.ChatReactionRepository
+	chatChannelBucketRepo repository.ChatChannelBucketRepository
 
 	userDomain         domain.UserDomain
 	authDomain         domain.AuthDomain
 	communityDomain    domain.CommunityDomain
 	questDomain        domain.QuestDomain
 	categoryDomain     domain.CategoryDomain
-	collaboratorDomain domain.CollaboratorDomain
-=======
-	userRepo                  repository.UserRepository
-	oauth2Repo                repository.OAuth2Repository
-	communityRepo             repository.CommunityRepository
-	questRepo                 repository.QuestRepository
-	categoryRepo              repository.CategoryRepository
-	claimedQuestRepo          repository.ClaimedQuestRepository
-	followerRepo              repository.FollowerRepository
-	followerRoleRepo          repository.FollowerRoleRepository
-	fileRepo                  repository.FileRepository
-	apiKeyRepo                repository.APIKeyRepository
-	refreshTokenRepo          repository.RefreshTokenRepository
-	gameRepo                  repository.GameRepository
-	gameLuckyboxRepo          repository.GameLuckyboxRepository
-	gameCharacterRepo         repository.GameCharacterRepository
-	badgeRepo                 repository.BadgeRepository
-	badgeDetailRepo           repository.BadgeDetailRepository
-	payRewardRepo             repository.PayRewardRepository
-	blockchainTransactionRepo repository.BlockChainTransactionRepository
-	roleRepo                  repository.RoleRepository
-	chatMessageRepo           repository.ChatMessageRepository
-	chatChannelRepo           repository.ChatChannelRepository
-	chatMemberRepo            repository.ChatMemberRepository
-	chatReactionRepo          repository.ChatReactionRepository
-	chatChannelBucketRepo     repository.ChatChannelBucketRepository
-
-	userDomain      domain.UserDomain
-	authDomain      domain.AuthDomain
-	communityDomain domain.CommunityDomain
-	questDomain     domain.QuestDomain
-	categoryDomain  domain.CategoryDomain
-	// roleDomain         domain.RoleDomain
->>>>>>> 85d51ad1
 	claimedQuestDomain domain.ClaimedQuestDomain
 	fileDomain         domain.FileDomain
 	apiKeyDomain       domain.APIKeyDomain
@@ -109,11 +76,8 @@
 	followerDomain     domain.FollowerDomain
 	payRewardDomain    domain.PayRewardDomain
 	badgeDomain        domain.BadgeDomain
-<<<<<<< HEAD
 	blockchainDomain   domain.BlockchainDomain
-=======
 	chatDomain         domain.ChatDomain
->>>>>>> 85d51ad1
 
 	roleVerifier    *common.CommunityRoleVerifier
 	publisher       pubsub.Publisher
@@ -179,19 +143,18 @@
 			Host: getEnv("GAME_ENGINE_WS_HOST", ""),
 			Port: getEnv("GAME_ENGINE_WS_PORT", "8085"),
 		},
-<<<<<<< HEAD
 		Blockchain: config.BlockchainConfigs{
 			RPCServerConfigs: config.RPCServerConfigs{
 				ServerConfigs: config.ServerConfigs{
-					Host: getEnv("BLOCKCHAIN_HOST", ""),
-					Port: getEnv("BLOCKCHAIN_PORT", "8086"),
+					Host:     getEnv("BLOCKCHAIN_HOST", ""),
+					Port:     getEnv("BLOCKCHAIN_PORT", "8086"),
+					Endpoint: getEnv("BLOCKCHAIN_ENDPOINT", "http://localhost:8086"),
 				},
-				RPCName:  getEnv("BLOCKCHAIN_RPC_NAME", "blockchain"),
-				Endpoint: getEnv("BLOCKCHAIN_ENDPOINT", "http://localhost:8086"),
+				RPCName: getEnv("BLOCKCHAIN_RPC_NAME", "blockchain"),
 			},
 			SecretKey:                  getEnv("BLOCKCHAIN_SECRET_KEY", "eth_super_super_secret_key_should_be_32_bytes"),
 			RefreshConnectionFrequency: parseDuration(getEnv("BLOCKCHAIN_REFRESH_CONENCTION_FREQUENCY", "5m")),
-=======
+		},
 		Notification: config.NotificationConfigs{
 			EngineRPCServer: config.RPCServerConfigs{
 				ServerConfigs: config.ServerConfigs{
@@ -211,7 +174,6 @@
 				Port:      getEnv("NOTIFICATION_PROXY_PORT", "8089"),
 				AllowCORS: strings.Split("NOTIFICATION_PROXY_ALLOW_CORS", "http://localhost:4000"),
 			},
->>>>>>> 85d51ad1
 		},
 		Auth: config.AuthConfigs{
 			TokenSecret: getEnv("TOKEN_SECRET", "token_secret"),
@@ -328,21 +290,9 @@
 			MaxLuckyboxEventDuration:       parseDuration(getEnv("GAME_MAX_LUCKYBOX_EVENT_DURATION", "6h")),
 			MaxLuckyboxPerEvent:            parseInt(getEnv("GAME_MAX_LUCKYBOX_PER_EVENT", "200")),
 		},
-<<<<<<< HEAD
-=======
-		Eth: config.EthConfigs{
-			Chains: config.LoadEthConfigs(getEnv("ETH_PATH_CONFIGS", "./chain.toml")).Chains,
-
-			// Keys configs only use for blockchain service, do not give to others
-			Keys: config.KeyConfigs{
-				PubKey:  getEnv("ETH_PUBLIC_KEY", "eth_public_key"),
-				PrivKey: getEnv("ETH_PRIVATE_KEY", "eth_private_key"),
-			},
-		},
 		Cache: config.CacheConfigs{
 			TTL: parseDuration(getEnv("CACHE_TTL", "1h")),
 		},
->>>>>>> 85d51ad1
 	}
 }
 
@@ -435,16 +385,12 @@
 	s.badgeRepo = repository.NewBadgeRepository()
 	s.badgeDetailRepo = repository.NewBadgeDetailRepository()
 	s.payRewardRepo = repository.NewPayRewardRepository()
-<<<<<<< HEAD
 	s.blockchainRepo = repository.NewBlockChainRepository()
-=======
-	s.blockchainTransactionRepo = repository.NewBlockChainTransactionRepository()
 	s.chatMessageRepo = repository.NewChatMessageRepository(s.scyllaDBSession)
 	s.chatChannelRepo = repository.NewChatChannelRepository()
 	s.chatMemberRepo = repository.NewChatMemberRepository()
 	s.chatReactionRepo = repository.NewChatReactionRepository(s.scyllaDBSession)
 	s.chatChannelBucketRepo = repository.NewChatBucketRepository(s.scyllaDBSession)
->>>>>>> 85d51ad1
 }
 
 func (s *srv) loadBadgeManager() {
@@ -457,14 +403,11 @@
 	)
 }
 
-<<<<<<< HEAD
-func (s *srv) loadDomains(gameCenterCaller client.GameCenterCaller, blockchainCaller client.BlockchainCaller) {
-=======
 func (s *srv) loadDomains(
 	gameCenterCaller client.GameCenterCaller,
+	blockchainCaller client.BlockchainCaller,
 	notificationEngineCaller client.NotificationEngineCaller,
 ) {
->>>>>>> 85d51ad1
 	cfg := xcontext.Configs(s.ctx)
 
 	var oauth2Services []authenticator.IOAuth2Service
@@ -483,51 +426,29 @@
 		s.discordEndpoint, s.storage, oauth2Services, gameCenterCaller, notificationEngineCaller,
 		s.roleVerifier)
 	s.questDomain = domain.NewQuestDomain(s.questRepo, s.communityRepo, s.categoryRepo,
-<<<<<<< HEAD
-		s.collaboratorRepo, s.userRepo, s.claimedQuestRepo, s.oauth2Repo, s.payRewardRepo,
-		s.followerRepo, s.gameRepo, s.blockchainRepo, s.twitterEndpoint, s.discordEndpoint,
-		s.telegramEndpoint, s.leaderboard)
-	s.categoryDomain = domain.NewCategoryDomain(s.categoryRepo, s.communityRepo, s.collaboratorRepo,
-		s.userRepo)
-	s.collaboratorDomain = domain.NewCollaboratorDomain(s.communityRepo, s.collaboratorRepo, s.userRepo,
-		s.questRepo)
-	s.claimedQuestDomain = domain.NewClaimedQuestDomain(s.claimedQuestRepo, s.questRepo,
-		s.collaboratorRepo, s.followerRepo, s.oauth2Repo, s.userRepo,
-		s.communityRepo, s.payRewardRepo, s.categoryRepo, s.gameRepo, s.blockchainRepo,
-		s.twitterEndpoint, s.discordEndpoint, s.telegramEndpoint, s.badgeManager, s.leaderboard)
-=======
-		s.userRepo, s.claimedQuestRepo, s.oauth2Repo, s.payRewardRepo,
-		s.followerRepo, s.twitterEndpoint, s.discordEndpoint, s.telegramEndpoint, s.leaderboard, s.publisher, s.roleVerifier)
-	s.categoryDomain = domain.NewCategoryDomain(s.categoryRepo, s.communityRepo,
+		s.userRepo, s.claimedQuestRepo, s.oauth2Repo, s.payRewardRepo, s.followerRepo, s.gameRepo,
+		s.blockchainRepo, s.twitterEndpoint, s.discordEndpoint, s.telegramEndpoint, s.leaderboard,
 		s.roleVerifier)
+	s.categoryDomain = domain.NewCategoryDomain(s.categoryRepo, s.communityRepo, s.roleVerifier)
 	s.claimedQuestDomain = domain.NewClaimedQuestDomain(s.claimedQuestRepo, s.questRepo,
 		s.followerRepo, s.followerRoleRepo, s.oauth2Repo, s.userRepo, s.communityRepo, s.payRewardRepo,
-		s.categoryRepo, s.twitterEndpoint, s.discordEndpoint, s.telegramEndpoint, s.badgeManager,
-		s.leaderboard, s.roleVerifier, s.publisher, notificationEngineCaller)
->>>>>>> 85d51ad1
+		s.categoryRepo, s.gameRepo, s.blockchainRepo, s.twitterEndpoint, s.discordEndpoint, s.telegramEndpoint, s.badgeManager,
+		s.leaderboard, s.roleVerifier, notificationEngineCaller)
 	s.fileDomain = domain.NewFileDomain(s.storage, s.fileRepo)
 	s.apiKeyDomain = domain.NewAPIKeyDomain(s.apiKeyRepo, s.communityRepo, s.roleVerifier)
 	s.statisticDomain = domain.NewStatisticDomain(s.claimedQuestRepo, s.followerRepo, s.userRepo,
 		s.communityRepo, s.leaderboard)
 	s.gameDomain = domain.NewGameDomain(s.gameRepo, s.gameLuckyboxRepo, s.gameCharacterRepo,
-<<<<<<< HEAD
-		s.userRepo, s.fileRepo, s.communityRepo, s.collaboratorRepo, s.followerRepo, s.storage,
-		s.publisher, gameCenterCaller)
-	s.followerDomain = domain.NewFollowerDomain(s.collaboratorRepo, s.userRepo, s.followerRepo, s.communityRepo)
-	s.payRewardDomain = domain.NewPayRewardDomain(s.payRewardRepo, s.blockchainRepo, s.communityRepo)
-	s.badgeDomain = domain.NewBadgeDomain(s.badgeRepo, s.badgeDetailRepo, s.communityRepo, s.badgeManager)
-	s.blockchainDomain = domain.NewBlockchainDomain(s.blockchainRepo, s.communityRepo, blockchainCaller)
-=======
 		s.userRepo, s.fileRepo, s.communityRepo, s.followerRepo, s.storage,
 		s.publisher, gameCenterCaller, s.roleVerifier)
 	s.followerDomain = domain.NewFollowerDomain(s.followerRepo, s.followerRoleRepo, s.communityRepo,
 		s.roleRepo, s.roleVerifier)
-	s.payRewardDomain = domain.NewPayRewardDomain(s.payRewardRepo, s.blockchainTransactionRepo, cfg.Eth, s.dispatchers, s.watchers, s.ethClients)
+	s.blockchainDomain = domain.NewBlockchainDomain(s.blockchainRepo, s.communityRepo, blockchainCaller)
+	s.payRewardDomain = domain.NewPayRewardDomain(s.payRewardRepo, s.blockchainRepo, s.communityRepo)
 	s.badgeDomain = domain.NewBadgeDomain(s.badgeRepo, s.badgeDetailRepo, s.communityRepo, s.badgeManager)
 	s.chatDomain = domain.NewChatDomain(s.communityRepo, s.chatMessageRepo, s.chatChannelRepo,
 		s.chatReactionRepo, s.chatMemberRepo, s.chatChannelBucketRepo, s.userRepo, notificationEngineCaller,
 		s.roleVerifier)
->>>>>>> 85d51ad1
 }
 
 func (s *srv) loadPublisher() {
