package main

var server srv

func main() {
	server.loadConfig()
<<<<<<< HEAD
	// server.loadDatabase()
=======
	server.loadDatabase()
>>>>>>> 1273bba5
	server.loadStorage()
	server.loadRepos()
	server.loadDomains()
	server.loadRouter()
	server.startServer()
}<|MERGE_RESOLUTION|>--- conflicted
+++ resolved
@@ -4,11 +4,7 @@
 
 func main() {
 	server.loadConfig()
-<<<<<<< HEAD
-	// server.loadDatabase()
-=======
 	server.loadDatabase()
->>>>>>> 1273bba5
 	server.loadStorage()
 	server.loadRepos()
 	server.loadDomains()
