package main

import (
	"os"

	"github.com/urfave/cli/v2"
)

func (s *srv) run() {
	cliapp := cli.NewApp()
	cliapp.Action = cli.ShowAppHelp
	cliapp.Name = "Xquest"
	cliapp.Usage = ""
	cliapp.Commands = []*cli.Command{
		{
			Action:      s.startApi,
			Name:        "api",
			Usage:       "Start service api",
			ArgsUsage:   "<genesisPath>",
			Flags:       []cli.Flag{},
			Category:    "Api",
			Description: `Used for start service api, it main service included all apis.`,
		},
		{
<<<<<<< HEAD
			Action:      server.startGameProxy,
=======
			Action:      s.startCron,
			Name:        "cron",
			Usage:       "Start cron jobs",
			ArgsUsage:   "<genesisPath>",
			Flags:       []cli.Flag{},
			Category:    "Cron",
			Description: `Used to start cron jobs.`,
		},
		{
			Action:      s.startGameProxy,
>>>>>>> 38b8adb3
			Name:        "game_proxy",
			Usage:       "Start service game proxy",
			ArgsUsage:   "<genesisPath>",
			Flags:       []cli.Flag{},
			Category:    "Game",
			Description: `Used to direct connection to client via websocket.`,
		},
		{
<<<<<<< HEAD
			Action:      server.startGameProcessor,
			Name:        "game_processor",
			Usage:       "Start service processor",
			ArgsUsage:   "<genesisPath>",
			Flags:       []cli.Flag{},
			Category:    "Worker",
			Description: `Used to start service processor.`,
		},
=======
			Action:      s.startGameEngine,
			Name:        "game_engine",
			Usage:       "Start service game engine",
			ArgsUsage:   "<genesisPath>",
			Flags:       []cli.Flag{},
			Category:    "Game",
			Description: `Used to start service game engine.`,
		},
	}

	if err := cliapp.Run(os.Args); err != nil {
		panic(err)
>>>>>>> 38b8adb3
	}
}<|MERGE_RESOLUTION|>--- conflicted
+++ resolved
@@ -22,9 +22,6 @@
 			Description: `Used for start service api, it main service included all apis.`,
 		},
 		{
-<<<<<<< HEAD
-			Action:      server.startGameProxy,
-=======
 			Action:      s.startCron,
 			Name:        "cron",
 			Usage:       "Start cron jobs",
@@ -35,7 +32,6 @@
 		},
 		{
 			Action:      s.startGameProxy,
->>>>>>> 38b8adb3
 			Name:        "game_proxy",
 			Usage:       "Start service game proxy",
 			ArgsUsage:   "<genesisPath>",
@@ -44,16 +40,6 @@
 			Description: `Used to direct connection to client via websocket.`,
 		},
 		{
-<<<<<<< HEAD
-			Action:      server.startGameProcessor,
-			Name:        "game_processor",
-			Usage:       "Start service processor",
-			ArgsUsage:   "<genesisPath>",
-			Flags:       []cli.Flag{},
-			Category:    "Worker",
-			Description: `Used to start service processor.`,
-		},
-=======
 			Action:      s.startGameEngine,
 			Name:        "game_engine",
 			Usage:       "Start service game engine",
@@ -66,6 +52,5 @@
 
 	if err := cliapp.Run(os.Args); err != nil {
 		panic(err)
->>>>>>> 38b8adb3
 	}
 }