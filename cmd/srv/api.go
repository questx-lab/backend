--- conflicted
+++ resolved
@@ -3,7 +3,6 @@
 import (
 	"context"
 	"net/http"
-	"time"
 
 	"github.com/ethereum/go-ethereum/rpc"
 	"github.com/questx-lab/backend/internal/client"
@@ -36,11 +35,6 @@
 		return err
 	}
 
-<<<<<<< HEAD
-	s.ctx = xcontext.WithHTTPClient(s.ctx, &http.Client{Timeout: 30 * time.Second})
-	s.ctx = xcontext.WithRPCSearchClient(s.ctx, rpcSearchClient)
-=======
->>>>>>> eb9c4502
 	s.ctx = xcontext.WithDB(s.ctx, s.newDatabase())
 	s.loadEndpoint()
 	s.migrateDB()
