--- conflicted
+++ resolved
@@ -85,11 +85,8 @@
 
       SEARCH_SERVER_ENDPOINT: http://search-server:8082
       GAME_CENTER_ENDPOINT: http://game-center:8083
-<<<<<<< HEAD
       BLOCKCHAIN_ENDPOINT: http://blockchain:8086
-=======
       NOTIFICATION_ENGINE_RPC_ENDPOINT: http://notification-engine:8087
->>>>>>> 85d51ad1
 
       MYSQL_DATABASE: questx
       MYSQL_HOST: mysql
@@ -139,16 +136,13 @@
       GAME_MAX_LUCKYBOX_EVENT_DURATION: ${GAME_MAX_LUCKYBOX_EVENT_DURATION}
       GAME_MAX_LUCKYBOX_PER_EVENT: ${GAME_MAX_LUCKYBOX_PER_EVENT}
 
-<<<<<<< HEAD
       INVITE_COMMUNITY_REQUIRED_FOLLOWERS: ${INVITE_COMMUNITY_REQUIRED_FOLLOWERS}
       INVITE_COMMUNITY_REWARD_CHAINS: ${INVITE_COMMUNITY_REWARD_CHAINS}
       INVITE_COMMUNITY_REWARD_TOKEN: ${INVITE_COMMUNITY_REWARD_TOKEN}
       INVITE_COMMUNITY_REWARD_AMOUNT: ${INVITE_COMMUNITY_REWARD_AMOUNT}
 
       BLOCKCHAIN_SECRET_KEY: ${BLOCKCHAIN_SECRET_KEY}
-=======
       CACHE_TTL: ${CACHE_TTL}
->>>>>>> 85d51ad1
 
     depends_on:
       - mysql
