--- conflicted
+++ resolved
@@ -170,116 +170,6 @@
       KAFKA_ADDRESS: kafka-docker:9092
     depends_on:
       - mysql
-
-<<<<<<< HEAD
-=======
-  game-proxy:
-    container_name: game-proxy
-    command: game_proxy
-    image: questx:latest
-    restart: always
-    ports:
-      - 8081:8081
-    environment:
-      MYSQL_DATABASE: questx
-      MYSQL_HOST: mysql
-      MYSQL_USER: ${MYSQL_USER}
-      MYSQL_PASSWORD: ${MYSQL_PASSWORD}
-      MYSQL_PORT: 3306
-      DATABASE_LOG_LEVEL: ${DATABASE_LOG_LEVEL}
-
-      GAMRE_PROXY_HOST: 0.0.0.0
-      GAMRE_PROXY_PORT: 8081
-      GAME_PROXY_ALLOW_CORS: ${GAME_PROXY_ALLOW_CORS}
-      GAME_MAX_USERS: ${GAME_MAX_USERS}
-      GAME_PROXY_CLIENT_BATCHING_FREQUENCY: ${GAME_PROXY_CLIENT_BATCHING_FREQUENCY}
-
-      NOTIFICATION_ENGINE_RPC_ENDPOINT: http://notification-engine:8087
-
-      TOKEN_SECRET: ${TOKEN_SECRET}
-
-      KAFKA_ADDRESS: kafka-docker:9092
-      REDIS_ADDRESS: redis:6379
-    depends_on:
-      - mysql
-      - kafka
-
-  search-server:
-    container_name: search-server
-    image: questx:latest
-    command: search
-    restart: always
-    ports:
-      - 8082:8082
-    environment:
-      SEARCH_SERVER_HOST: 0.0.0.0
-      SEARCH_SERVER_PORT: 8082
-      SEARCH_SERVER_INDEX_DIR: ${SEARCH_SERVER_INDEX_DIR}
-      SEARCH_SERVER_RPC_NAME: ${SEARCH_SERVER_RPC_NAME}
-
-  game-center:
-    container_name: game-center
-    image: questx:latest
-    command: game_center
-    restart: always
-    ports:
-      - 8083:8083
-    environment:
-      GAME_CENTER_HOST: 0.0.0.0
-      GAME_CENTER_PORT: 8083
-
-      MYSQL_DATABASE: questx
-      MYSQL_HOST: mysql
-      MYSQL_USER: ${MYSQL_USER}
-      MYSQL_PASSWORD: ${MYSQL_PASSWORD}
-      MYSQL_PORT: 3306
-      DATABASE_LOG_LEVEL: ${DATABASE_LOG_LEVEL}
-
-      KAFKA_ADDRESS: kafka-docker:9092
-      STORAGE_ENDPOINT: http://minio:9000
-      STORAGE_PUBLIC_ENDPOINT: http://minio:9000
-
-      GAME_CENTER_JANITOR_FREQUENCY: ${GAME_CENTER_JANITOR_FREQUENCY}
-      GAME_CENTER_LOAD_BALANCE_FREQUENCY: ${GAME_CENTER_LOAD_BALANCE_FREQUENCY}
-      GAME_ENGINE_PING_FREQUENCY: ${GAME_ENGINE_PING_FREQUENCY}
-    depends_on:
-      - mysql
-      - kafka
-
-  game-engine:
-    container_name: game-engine
-    image: questx:latest
-    command: game_engine
-    restart: always
-    ports:
-      - 8084:8084
-      - 8085:8085
-    environment:
-      GAME_CENTER_ENDPOINT: http://game-center:8083
-
-      MYSQL_DATABASE: questx
-      MYSQL_HOST: mysql
-      MYSQL_USER: ${MYSQL_USER}
-      MYSQL_PASSWORD: ${MYSQL_PASSWORD}
-      MYSQL_PORT: 3306
-      DATABASE_LOG_LEVEL: ${DATABASE_LOG_LEVEL}
-
-      KAFKA_ADDRESS: kafka-docker:9092
-      REDIS_ADDRESS: redis:6379
-
-      STORAGE_ENDPOINT: http://minio:9000
-      STORAGE_PUBLIC_ENDPOINT: http://minio:9000
-
-      GAME_SAVE_FREQUENCY: ${GAME_SAVE_FREQUENCY}
-      GAME_JOIN_ACTION_DELAY: ${GAME_JOIN_ACTION_DELAY}
-      GAME_MESSAGE_ACTION_DELAY: ${GAME_MESSAGE_ACTION_DELAY}
-      GAME_COLLECT_LUCKYBOX_ACTION_DELAY: ${GAME_COLLECT_LUCKYBOX_ACTION_DELAY}
-      GAME_MESSAGE_HISTORY_LENGTH: ${GAME_MESSAGE_HISTORY_LENGTH}
-      GAME_LUCKYBOX_GENERATE_MAX_RETRY: ${GAME_LUCKYBOX_GENERATE_MAX_RETRY}
-    depends_on:
-      - mysql
-      - kafka
->>>>>>> d85c509f
 
   blockchain:
     container_name: blockchain
