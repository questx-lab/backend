version: "3.4"

services:
  mysql:
    container_name: mariadb_container
    image: mariadb:latest
    env_file:
    - .env
    ports:
      - "3306:3306"
    # networks:
    #   - postgres
    restart: unless-stopped

<<<<<<< HEAD
=======
  adminer:
    image: adminer
    restart: always
    ports:
      - 3037:8080

>>>>>>> 38b8adb3
  migrate:
    image: migrate/migrate
    volumes:
      - "../database/migrations:/migrations/"
    networks:
      - postgres
    command: [ "-path","/migrations", "-database", "", "up"]

  minio:
    image: minio/minio
    ports:
      - "9000:9000"
      - "9001:9001"
    environment:
      MINIO_ACCESS_KEY: access_key
      MINIO_SECRET_KEY: secret_key
    command: server --console-address ":9001" /data

  zookeeper:
    image: wurstmeister/zookeeper
    container_name: zookeeper
    ports:
      - "2181:2181"

  kafka:
    image: wurstmeister/kafka
    container_name: kafka
    ports:
      - "9092:9092"
    environment:
      KAFKA_ADVERTISED_HOST_NAME: localhost
      KAFKA_ZOOKEEPER_CONNECT: zookeeper:2181
    depends_on:
      - zookeeper

  redis:
    image: redis:6.2-alpine
    restart: always
    ports:
      - '6379:6379'

networks:
  postgres:
    driver: bridge

volumes:
    postgres:<|MERGE_RESOLUTION|>--- conflicted
+++ resolved
@@ -12,15 +12,12 @@
     #   - postgres
     restart: unless-stopped
 
-<<<<<<< HEAD
-=======
   adminer:
     image: adminer
     restart: always
     ports:
       - 3037:8080
 
->>>>>>> 38b8adb3
   migrate:
     image: migrate/migrate
     volumes:
