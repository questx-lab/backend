--- conflicted
+++ resolved
@@ -1,9 +1,5 @@
 {{- if .Values.autoscaling.enabled }}
-<<<<<<< HEAD
-apiVersion: autoscaling/v2beta2
-=======
 apiVersion: autoscaling/v2
->>>>>>> 2e55b8b3
 kind: HorizontalPodAutoscaler
 metadata:
   name: {{ include "gameproxy.fullname" . }}
