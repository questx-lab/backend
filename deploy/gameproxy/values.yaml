--- conflicted
+++ resolved
@@ -73,15 +73,9 @@
 
 autoscaling:
   enabled: true
-<<<<<<< HEAD
-  minReplicas: 1
-  maxReplicas: 3
-  targetCPUUtilizationPercentage: 80
-=======
   minReplicas: 2
   maxReplicas: 5
   targetCPUUtilizationPercentage: 70
->>>>>>> 2e55b8b3
   targetMemoryUtilizationPercentage: 80
 
 nodeSelector: {}
