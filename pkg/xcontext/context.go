package xcontext

import (
	"context"
	"net/http"

	"github.com/gorilla/sessions"
	"github.com/gorilla/websocket"
	"github.com/questx-lab/backend/config"
	"github.com/questx-lab/backend/pkg/authenticator"
	"github.com/questx-lab/backend/pkg/logger"
	"github.com/questx-lab/backend/pkg/ws"
	"gorm.io/gorm"
)

type (
	userIDKey       struct{}
	responseKey     struct{}
	errorKey        struct{}
	httpClientKey   struct{}
	httpRequestKey  struct{}
	httpWriterKey   struct{}
	sessionStoreKey struct{}
	tokenEngineKey  struct{}
	configsKey      struct{}
	loggerKey       struct{}
	wsClientKey     struct{}
	dbKey           struct{}
	dbTxKey         struct{}
)

func WithError(ctx context.Context, err error) context.Context {
	return context.WithValue(ctx, errorKey{}, err)
}

func Error(ctx context.Context) error {
	err := ctx.Value(errorKey{})
	if err == nil {
		return nil
	}

	return err.(error)
}

func WithResponse(ctx context.Context, resp any) context.Context {
	return context.WithValue(ctx, responseKey{}, resp)
}

func Response(ctx context.Context) any {
	return ctx.Value(responseKey{})
}

func WithRequestUserID(ctx context.Context, id string) context.Context {
	return context.WithValue(ctx, userIDKey{}, id)
}

func RequestUserID(ctx context.Context) string {
	id := ctx.Value(userIDKey{})
	if id == nil {
		return ""
	}

	return id.(string)
}

func WithHTTPClient(ctx context.Context, client *http.Client) context.Context {
	return context.WithValue(ctx, httpClientKey{}, client)
}

func HTTPClient(ctx context.Context) *http.Client {
	client := ctx.Value(httpClientKey{})
	if client == nil {
		return http.DefaultClient
	}

	return client.(*http.Client)
}

func WithHTTPRequest(ctx context.Context, req *http.Request) context.Context {
	return context.WithValue(ctx, httpRequestKey{}, req)
}

func HTTPRequest(ctx context.Context) *http.Request {
	req := ctx.Value(httpRequestKey{})
	if req == nil {
		return nil
	}

<<<<<<< HEAD
	// returns the websocket connection of a request
	WsClient() *ws.Client

	// set websocket connection  for context
	SetWsConn(*websocket.Conn)

	// returns the websocket connection of a request
	WsConn() *websocket.Conn
=======
	return req.(*http.Request)
>>>>>>> 38b8adb3
}

func WithHTTPWriter(ctx context.Context, writer http.ResponseWriter) context.Context {
	return context.WithValue(ctx, httpWriterKey{}, writer)
}

func HTTPWriter(ctx context.Context) http.ResponseWriter {
	writer := ctx.Value(httpWriterKey{})
	if writer == nil {
		return nil
	}

	return writer.(http.ResponseWriter)
}

<<<<<<< HEAD
	websocket *websocket.Conn

	db *gorm.DB
	tx *gorm.DB
=======
func WithSessionStore(ctx context.Context, store sessions.Store) context.Context {
	return context.WithValue(ctx, sessionStoreKey{}, store)
>>>>>>> 38b8adb3
}

func SessionStore(ctx context.Context) sessions.Store {
	store := ctx.Value(sessionStoreKey{})
	if store == nil {
		return nil
	}

	return store.(sessions.Store)
}

func WithTokenEngine(ctx context.Context, engine authenticator.TokenEngine) context.Context {
	return context.WithValue(ctx, tokenEngineKey{}, engine)
}

func TokenEngine(ctx context.Context) authenticator.TokenEngine {
	engine := ctx.Value(tokenEngineKey{})
	if engine == nil {
		return nil
	}

	return engine.(authenticator.TokenEngine)
}

func WithConfigs(ctx context.Context, cfg config.Configs) context.Context {
	return context.WithValue(ctx, configsKey{}, cfg)
}

func Configs(ctx context.Context) config.Configs {
	cfg := ctx.Value(configsKey{})
	if cfg == nil {
		return config.Configs{}
	}

	return cfg.(config.Configs)
}

func WithLogger(ctx context.Context, logger logger.Logger) context.Context {
	return context.WithValue(ctx, loggerKey{}, logger)
}

func Logger(ctx context.Context) logger.Logger {
	lg := ctx.Value(loggerKey{})
	if lg == nil {
		return nil
	}

	return lg.(logger.Logger)
}

func WithWSClient(ctx context.Context, client *ws.Client) context.Context {
	return context.WithValue(ctx, wsClientKey{}, client)
}

func WSClient(ctx context.Context) *ws.Client {
	client := ctx.Value(wsClientKey{})
	if client == nil {
		return nil
	}

	return client.(*ws.Client)
}

func WithDB(ctx context.Context, db *gorm.DB) context.Context {
	return context.WithValue(ctx, dbKey{}, db)
}

func DB(ctx context.Context) *gorm.DB {
	if tx := DBTransaction(ctx); tx != nil {
		return tx
	}

	db := ctx.Value(dbKey{})
	if db == nil {
		return nil
	}

	return db.(*gorm.DB)
}

func WithDBTransaction(ctx context.Context) context.Context {
	return context.WithValue(ctx, dbTxKey{}, DB(ctx).Begin())
}

func DBTransaction(ctx context.Context) *gorm.DB {
	tx := ctx.Value(dbTxKey{})
	if tx == nil {
		return nil
	}

	return tx.(*gorm.DB)
}

func WithCommitDBTransaction(ctx context.Context) context.Context {
	if tx := DBTransaction(ctx); tx != nil {
		tx.Commit()
		return context.WithValue(ctx, dbTxKey{}, nil)
	}

	return ctx
}

<<<<<<< HEAD
func (ctx *defaultContext) WsClient() *ws.Client {
	return ctx.ws
}

// set websocket connection  for context
func (ctx *defaultContext) SetWsConn(conn *websocket.Conn) {
	ctx.websocket = conn
}

// returns the websocket connection of a request
func (ctx *defaultContext) WsConn() *websocket.Conn {
	return ctx.websocket
=======
func WithRollbackDBTransaction(ctx context.Context) context.Context {
	if tx := DBTransaction(ctx); tx != nil {
		tx.Rollback()
		return context.WithValue(ctx, dbTxKey{}, nil)
	}

	return ctx
>>>>>>> 38b8adb3
}<|MERGE_RESOLUTION|>--- conflicted
+++ resolved
@@ -86,18 +86,7 @@
 		return nil
 	}
 
-<<<<<<< HEAD
-	// returns the websocket connection of a request
-	WsClient() *ws.Client
-
-	// set websocket connection  for context
-	SetWsConn(*websocket.Conn)
-
-	// returns the websocket connection of a request
-	WsConn() *websocket.Conn
-=======
 	return req.(*http.Request)
->>>>>>> 38b8adb3
 }
 
 func WithHTTPWriter(ctx context.Context, writer http.ResponseWriter) context.Context {
@@ -113,15 +102,8 @@
 	return writer.(http.ResponseWriter)
 }
 
-<<<<<<< HEAD
-	websocket *websocket.Conn
-
-	db *gorm.DB
-	tx *gorm.DB
-=======
 func WithSessionStore(ctx context.Context, store sessions.Store) context.Context {
 	return context.WithValue(ctx, sessionStoreKey{}, store)
->>>>>>> 38b8adb3
 }
 
 func SessionStore(ctx context.Context) sessions.Store {
@@ -224,20 +206,6 @@
 	return ctx
 }
 
-<<<<<<< HEAD
-func (ctx *defaultContext) WsClient() *ws.Client {
-	return ctx.ws
-}
-
-// set websocket connection  for context
-func (ctx *defaultContext) SetWsConn(conn *websocket.Conn) {
-	ctx.websocket = conn
-}
-
-// returns the websocket connection of a request
-func (ctx *defaultContext) WsConn() *websocket.Conn {
-	return ctx.websocket
-=======
 func WithRollbackDBTransaction(ctx context.Context) context.Context {
 	if tx := DBTransaction(ctx); tx != nil {
 		tx.Rollback()
@@ -245,5 +213,14 @@
 	}
 
 	return ctx
->>>>>>> 38b8adb3
+}
+
+// set websocket connection  for context
+func (ctx *defaultContext) SetWsConn(conn *websocket.Conn) {
+	ctx.websocket = conn
+}
+
+// returns the websocket connection of a request
+func (ctx *defaultContext) WsConn() *websocket.Conn {
+	return ctx.websocket
 }