--- conflicted
+++ resolved
@@ -81,49 +81,21 @@
 	return true, nil
 }
 
-<<<<<<< HEAD
-func (e *Endpoint) GetMember(ctx context.Context, guildID, userID string) (User, error) {
-=======
 func (e *Endpoint) GetMember(ctx context.Context, guildID, userID string) (Member, error) {
->>>>>>> 5fb3c5fd
 	resp, err := e.apiGenerator.New(apiURL, "/guilds/%s/members/%s", guildID, userID).
 		Header("User-Agent", userAgent).
 		GET(ctx, api.OAuth2("Bot", e.BotToken))
 	if err != nil {
-<<<<<<< HEAD
-		return User{}, err
-=======
 		return Member{}, err
->>>>>>> 5fb3c5fd
 	}
 
 	body, ok := resp.Body.(api.JSON)
 	if !ok {
-<<<<<<< HEAD
-		return User{}, errors.New("invalid response")
-=======
 		return Member{}, errors.New("invalid response")
->>>>>>> 5fb3c5fd
 	}
 
 	// If response has the field of code, an error is returned.
 	if _, err := body.GetInt("code"); err == nil {
-<<<<<<< HEAD
-		return User{}, nil
-	}
-
-	roles := []string{}
-	rolesObj, err := body.Get("roles")
-	if err == nil {
-		var ok bool
-		roles, ok = rolesObj.([]string)
-		if !ok {
-			return User{}, errors.New("invalid roles field")
-		}
-	}
-
-	return User{ID: userID, Roles: roles}, nil
-=======
 		return Member{}, nil
 	}
 
@@ -141,7 +113,6 @@
 	}
 
 	return member, nil
->>>>>>> 5fb3c5fd
 }
 
 func (e *Endpoint) CheckCode(ctx context.Context, guildID, code string) error {
