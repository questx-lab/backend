--- conflicted
+++ resolved
@@ -7,13 +7,8 @@
 )
 
 type MessageInfo struct {
-<<<<<<< HEAD
-	msg            []byte
-	needCompressed bool
-=======
 	msg             []byte
 	needCompression bool
->>>>>>> 7ef90a68
 }
 
 type Info struct {
@@ -75,11 +70,7 @@
 		msgInfo := <-c.W
 
 		msg := msgInfo.msg
-<<<<<<< HEAD
-		if msgInfo.needCompressed {
-=======
 		if msgInfo.needCompression {
->>>>>>> 7ef90a68
 			var err error
 			msg, err = Compress(msgInfo.msg)
 			if err != nil {
@@ -93,11 +84,7 @@
 	}
 }
 
-<<<<<<< HEAD
-func (c *Client) Write(msg []byte, needCompressed bool) (err error) {
-=======
 func (c *Client) Write(msg []byte, needCompression bool) (err error) {
->>>>>>> 7ef90a68
 	defer func() {
 		r := recover()
 		if r == nil {
@@ -111,10 +98,6 @@
 		}
 	}()
 
-<<<<<<< HEAD
-	c.W <- MessageInfo{msg: msg, needCompressed: needCompressed}
-=======
 	c.W <- MessageInfo{msg: msg, needCompression: needCompression}
->>>>>>> 7ef90a68
 	return nil
 }