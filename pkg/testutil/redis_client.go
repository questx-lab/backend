package testutil

import (
	"context"
	"time"

	"github.com/redis/go-redis/v9"
)

type MockRedisClient struct {
	ExistFunc               func(ctx context.Context, key string) (bool, error)
	ZAddFunc                func(ctx context.Context, key string, z redis.Z) error
	ZIncrByFunc             func(ctx context.Context, key string, incr int64, member string) error
	ZRevRangeWithScoresFunc func(ctx context.Context, key string, offset, limit int) ([]redis.Z, error)
	ZRevRankFunc            func(ctx context.Context, key string, member string) (uint64, error)
	GetFunc                 func(ctx context.Context, key string) (string, error)
	SetFunc                 func(ctx context.Context, key string, value string) error
	DelFunc                 func(ctx context.Context, key string) error
<<<<<<< HEAD
=======
	SetObjFunc              func(ctx context.Context, key string, obj any, ttl time.Duration) error
	GetObjFunc              func(ctx context.Context, key string, v any) error
>>>>>>> 85d51ad1
}

func (m *MockRedisClient) Exist(ctx context.Context, key string) (bool, error) {
	if m.ExistFunc != nil {
		return m.ExistFunc(ctx, key)
	}

	return false, nil
}

func (m *MockRedisClient) ZAdd(ctx context.Context, key string, z redis.Z) error {
	if m.ZAddFunc != nil {
		return m.ZAddFunc(ctx, key, z)
	}

	return nil
}

func (m *MockRedisClient) ZIncrBy(ctx context.Context, key string, incr int64, member string) error {
	if m.ZIncrByFunc != nil {
		return m.ZIncrByFunc(ctx, key, incr, member)
	}

	return nil
}

func (m *MockRedisClient) ZRevRangeWithScores(ctx context.Context, key string, offset, limit int) ([]redis.Z, error) {
	if m.ZRevRangeWithScoresFunc != nil {
		return m.ZRevRangeWithScoresFunc(ctx, key, offset, limit)
	}

	return nil, nil
}

func (m *MockRedisClient) ZRevRank(ctx context.Context, key string, member string) (uint64, error) {
	if m.ZRevRankFunc != nil {
		return m.ZRevRankFunc(ctx, key, member)
	}

	return 0, nil
}

func (m *MockRedisClient) Get(ctx context.Context, key string) (string, error) {
	if m.GetFunc != nil {
		return m.GetFunc(ctx, key)
	}

	return "", nil
}

func (m *MockRedisClient) Set(ctx context.Context, key string, value string) error {
	if m.SetFunc != nil {
		return m.SetFunc(ctx, key, value)
	}

	return nil
}

func (m *MockRedisClient) Del(ctx context.Context, key string) error {
	if m.DelFunc != nil {
		return m.DelFunc(ctx, key)
	}

	return nil
<<<<<<< HEAD
=======
}

func (m *MockRedisClient) SetObj(ctx context.Context, key string, obj any, ttl time.Duration) error {
	if m.SetObjFunc != nil {
		return m.SetObjFunc(ctx, key, obj, ttl)
	}

	return nil
}

func (m *MockRedisClient) GetObj(ctx context.Context, key string, v any) error {
	if m.GetObjFunc != nil {
		return m.GetObjFunc(ctx, key, v)
	}

	return redis.Nil
>>>>>>> 85d51ad1
}<|MERGE_RESOLUTION|>--- conflicted
+++ resolved
@@ -16,11 +16,8 @@
 	GetFunc                 func(ctx context.Context, key string) (string, error)
 	SetFunc                 func(ctx context.Context, key string, value string) error
 	DelFunc                 func(ctx context.Context, key string) error
-<<<<<<< HEAD
-=======
 	SetObjFunc              func(ctx context.Context, key string, obj any, ttl time.Duration) error
 	GetObjFunc              func(ctx context.Context, key string, v any) error
->>>>>>> 85d51ad1
 }
 
 func (m *MockRedisClient) Exist(ctx context.Context, key string) (bool, error) {
@@ -85,8 +82,6 @@
 	}
 
 	return nil
-<<<<<<< HEAD
-=======
 }
 
 func (m *MockRedisClient) SetObj(ctx context.Context, key string, obj any, ttl time.Duration) error {
@@ -103,5 +98,4 @@
 	}
 
 	return redis.Nil
->>>>>>> 85d51ad1
 }