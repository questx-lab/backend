--- conflicted
+++ resolved
@@ -59,11 +59,7 @@
 type MockDiscordEndpoint struct {
 	GetMeFunc       func(ctx context.Context, token string) (discord.User, error)
 	HasAddedBotFunc func(ctx context.Context, guildID string) (bool, error)
-<<<<<<< HEAD
-	GetMemberFunc   func(ctx context.Context, guildID, userID string) (discord.User, error)
-=======
 	GetMemberFunc   func(ctx context.Context, guildID, userID string) (discord.Member, error)
->>>>>>> 5fb3c5fd
 	CheckCodeFunc   func(ctx context.Context, guildID, code string) error
 	GetCodeFunc     func(ctx context.Context, guildID, code string) (discord.InviteCode, error)
 	GetGuildFunc    func(ctx context.Context, guildID string) (discord.Guild, error)
@@ -87,20 +83,12 @@
 	return false, errors.New("not implemented")
 }
 
-<<<<<<< HEAD
-func (e *MockDiscordEndpoint) GetMember(ctx context.Context, guildID, userID string) (discord.User, error) {
-=======
 func (e *MockDiscordEndpoint) GetMember(ctx context.Context, guildID, userID string) (discord.Member, error) {
->>>>>>> 5fb3c5fd
 	if e.GetMemberFunc != nil {
 		return e.GetMemberFunc(ctx, guildID, userID)
 	}
 
-<<<<<<< HEAD
-	return discord.User{}, errors.New("not implemented")
-=======
 	return discord.Member{}, errors.New("not implemented")
->>>>>>> 5fb3c5fd
 }
 
 func (e *MockDiscordEndpoint) CheckCode(ctx context.Context, guildID, code string) error {
